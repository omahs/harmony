--- conflicted
+++ resolved
@@ -126,35 +126,10 @@
 			utils.Logger().Info().Str("hash", tx.Hash().Hex()).AnErr("err", err).Msg("Transaction failed, account skipped")
 			txs.Shift()
 		}
-<<<<<<< HEAD
-=======
-
-		utils.Logger().Info().Str("txId", tx.Hash().Hex()).Uint64("txGasLimit", tx.Gas()).Msg("Transaction gas limit info")
-	}
-
-	utils.Logger().Info().Uint64("newBlockNum", newBlockNum).Int("newTxns", len(selected)).Uint64("blockGasLimit", w.current.header.GasLimit()).Uint64("blockGasUsed", w.current.header.GasUsed()).Msg("Block gas limit and usage info")
-
-	return selected, unselected, invalid
-}
-
-// SelectStakingTransactionsForNewBlock selects staking transactions for new block.
-func (w *Worker) SelectStakingTransactionsForNewBlock(
-	newBlockNum uint64, txs staking.StakingTransactions,
-	coinbase common.Address) (staking.StakingTransactions, staking.StakingTransactions, staking.StakingTransactions) {
-
-	// only beaconchain process staking transaction
-	if w.chain.ShardID() != shard.BeaconChainShardID {
-		utils.Logger().Warn().Msgf("Invalid shardID: %v", w.chain.ShardID())
-		return nil, nil, nil
-	}
-
-	if w.current.gasPool == nil {
-		w.current.gasPool = new(core.GasPool).AddGas(w.current.header.GasLimit())
->>>>>>> 621e8bd3
 	}
 
 	// STAKING - only beaconchain process staking transaction
-	if w.chain.ShardID() == values.BeaconChainShardID {
+	if w.chain.ShardID() == shard.BeaconChainShardID {
 		for _, tx := range pendingStaking {
 			logs, err := w.commitStakingTransaction(tx, coinbase)
 			if err != nil {
