--- conflicted
+++ resolved
@@ -45,11 +45,8 @@
 	_ = genesis
 	cacheConfig := &core.CacheConfig{SnapshotLimit: 0}
 	chain, err := core.NewBlockChain(database, nil, &core.BlockChainImpl{}, cacheConfig, gspec.Config, engine, vm.Config{})
-<<<<<<< HEAD
-=======
 
->>>>>>> e4088f9e
-	if err != nil {
+  if err != nil {
 		t.Error(err)
 	}
 	// Create a new worker
