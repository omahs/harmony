--- conflicted
+++ resolved
@@ -88,23 +88,9 @@
 	case common.NODE:
 		actionType := common.NodeMessageType(msgType)
 		switch actionType {
-<<<<<<< HEAD
-		case message.TRANSACTION:
-			txDecoder := gob.NewDecoder(bytes.NewReader(msgPayload[1:])) // skip the SEND messge type
-
-			txList := new([]blockchain.Transaction)
-			err := txDecoder.Decode(&txList)
-			if err != nil {
-				node.Logln("Failed deserializing transaction list")
-			}
-			node.pendingTransactions = append(node.pendingTransactions, *txList...)
-			node.Logln(len(node.pendingTransactions))
-		case message.CONTROL:
-=======
-		case common.TRANSACTION:
+	case common.TRANSACTION:
 			node.transactionMessageHandler(msgPayload)
 		case common.CONTROL:
->>>>>>> 2844d1d5
 			controlType := msgPayload[0]
 			if ControlMessageType(controlType) == STOP {
 				node.Logln("Stopping Node")
