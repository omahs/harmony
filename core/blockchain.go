// Copyright 2014 The go-ethereum Authors
// This file is part of the go-ethereum library.
//
// The go-ethereum library is free software: you can redistribute it and/or modify
// it under the terms of the GNU Lesser General Public License as published by
// the Free Software Foundation, either version 3 of the License, or
// (at your option) any later version.
//
// The go-ethereum library is distributed in the hope that it will be useful,
// but WITHOUT ANY WARRANTY; without even the implied warranty of
// MERCHANTABILITY or FITNESS FOR A PARTICULAR PURPOSE. See the
// GNU Lesser General Public License for more details.
//
// You should have received a copy of the GNU Lesser General Public License
// along with the go-ethereum library. If not, see <http://www.gnu.org/licenses/>.

// Package core implements the Ethereum consensus protocol.
package core

import (
	"errors"
	"fmt"
	"io"
	"math/big"
	"sync"
	"sync/atomic"
	"time"

	"github.com/ethereum/go-ethereum/common"
	"github.com/ethereum/go-ethereum/common/mclock"
	"github.com/ethereum/go-ethereum/common/prque"
	"github.com/ethereum/go-ethereum/crypto"
	"github.com/ethereum/go-ethereum/ethdb"
	"github.com/ethereum/go-ethereum/event"
	"github.com/ethereum/go-ethereum/metrics"
	"github.com/ethereum/go-ethereum/rlp"
	"github.com/ethereum/go-ethereum/trie"
	"github.com/harmony-one/harmony/block"
	consensus_engine "github.com/harmony-one/harmony/consensus/engine"
	"github.com/harmony-one/harmony/core/rawdb"
	"github.com/harmony-one/harmony/core/state"
	"github.com/harmony-one/harmony/core/types"
	"github.com/harmony-one/harmony/core/vm"
	"github.com/harmony-one/harmony/internal/ctxerror"
	"github.com/harmony-one/harmony/internal/params"
	"github.com/harmony-one/harmony/internal/utils"
	"github.com/harmony-one/harmony/shard"
	staking "github.com/harmony-one/harmony/staking/types"
	lru "github.com/hashicorp/golang-lru"
)

var (
	// blockInsertTimer
	blockInsertTimer = metrics.NewRegisteredTimer("chain/inserts", nil)
	// ErrNoGenesis is the error when there is no genesis.
	ErrNoGenesis = errors.New("Genesis not found in chain")
)

const (
	bodyCacheLimit       = 256
	blockCacheLimit      = 256
	receiptsCacheLimit   = 32
	maxFutureBlocks      = 256
	maxTimeFutureBlocks  = 30
	badBlockLimit        = 10
	triesInMemory        = 128
	shardCacheLimit      = 2
	commitsCacheLimit    = 10
	epochCacheLimit      = 10
	randomnessCacheLimit = 10
	stakingCacheLimit    = 256

	// BlockChainVersion ensures that an incompatible database forces a resync from scratch.
	BlockChainVersion = 3
)

// CacheConfig contains the configuration values for the trie caching/pruning
// that's resident in a blockchain.
type CacheConfig struct {
	Disabled      bool          // Whether to disable trie write caching (archive node)
	TrieNodeLimit int           // Memory limit (MB) at which to flush the current in-memory trie to disk
	TrieTimeLimit time.Duration // Time limit after which to flush the current in-memory trie to disk
}

// BlockChain represents the canonical chain given a database with a genesis
// block. The Blockchain manages chain imports, reverts, chain reorganisations.
//
// Importing blocks in to the block chain happens according to the set of rules
// defined by the two stage Validator. Processing of blocks is done using the
// Processor which processes the included transaction. The validation of the state
// is done in the second part of the Validator. Failing results in aborting of
// the import.
//
// The BlockChain also helps in returning blocks from **any** chain included
// in the database as well as blocks that represents the canonical chain. It's
// important to note that GetBlock can return any block and does not need to be
// included in the canonical one where as GetBlockByNumber always represents the
// canonical chain.
type BlockChain struct {
	chainConfig *params.ChainConfig // Chain & network configuration
	cacheConfig *CacheConfig        // Cache configuration for pruning

	db     ethdb.Database // Low level persistent database to store final content in
	triegc *prque.Prque   // Priority queue mapping block numbers to tries to gc
	gcproc time.Duration  // Accumulates canonical block processing for trie dumping

	hc            *HeaderChain
	rmLogsFeed    event.Feed
	chainFeed     event.Feed
	chainSideFeed event.Feed
	chainHeadFeed event.Feed
	logsFeed      event.Feed
	scope         event.SubscriptionScope
	genesisBlock  *types.Block

	mu      sync.RWMutex // global mutex for locking chain operations
	chainmu sync.RWMutex // blockchain insertion lock
	procmu  sync.RWMutex // block processor lock

	checkpoint       int          // checkpoint counts towards the new checkpoint
	currentBlock     atomic.Value // Current head of the block chain
	currentFastBlock atomic.Value // Current head of the fast-sync chain (may be above the block chain!)

	stateCache       state.Database // State database to reuse between imports (contains state cache)
	bodyCache        *lru.Cache     // Cache for the most recent block bodies
	bodyRLPCache     *lru.Cache     // Cache for the most recent block bodies in RLP encoded format
	receiptsCache    *lru.Cache     // Cache for the most recent receipts per block
	blockCache       *lru.Cache     // Cache for the most recent entire blocks
	futureBlocks     *lru.Cache     // future blocks are blocks added for later processing
	shardStateCache  *lru.Cache
	lastCommitsCache *lru.Cache
	epochCache       *lru.Cache // Cache epoch number → first block number
	randomnessCache  *lru.Cache // Cache for vrf/vdf
	stakingCache     *lru.Cache // Cache for staking validator

	quit    chan struct{} // blockchain quit channel
	running int32         // running must be called atomically
	// procInterrupt must be atomically called
	procInterrupt int32          // interrupt signaler for block processing
	wg            sync.WaitGroup // chain processing wait group for shutting down

	engine    consensus_engine.Engine
	processor Processor // block processor interface
	validator Validator // block and state validator interface
	vmConfig  vm.Config

	badBlocks      *lru.Cache              // Bad block cache
	shouldPreserve func(*types.Block) bool // Function used to determine whether should preserve the given block.
}

// NewBlockChain returns a fully initialised block chain using information
// available in the database. It initialises the default Ethereum Validator and
// Processor.
func NewBlockChain(db ethdb.Database, cacheConfig *CacheConfig, chainConfig *params.ChainConfig, engine consensus_engine.Engine, vmConfig vm.Config, shouldPreserve func(block *types.Block) bool) (*BlockChain, error) {
	if cacheConfig == nil {
		cacheConfig = &CacheConfig{
			TrieNodeLimit: 256 * 1024 * 1024,
			TrieTimeLimit: 5 * time.Minute,
		}
	}
	bodyCache, _ := lru.New(bodyCacheLimit)
	bodyRLPCache, _ := lru.New(bodyCacheLimit)
	receiptsCache, _ := lru.New(receiptsCacheLimit)
	blockCache, _ := lru.New(blockCacheLimit)
	futureBlocks, _ := lru.New(maxFutureBlocks)
	badBlocks, _ := lru.New(badBlockLimit)
	shardCache, _ := lru.New(shardCacheLimit)
	commitsCache, _ := lru.New(commitsCacheLimit)
	epochCache, _ := lru.New(epochCacheLimit)
	randomnessCache, _ := lru.New(randomnessCacheLimit)
	stakingCache, _ := lru.New(stakingCacheLimit)

	bc := &BlockChain{
		chainConfig:      chainConfig,
		cacheConfig:      cacheConfig,
		db:               db,
		triegc:           prque.New(nil),
		stateCache:       state.NewDatabase(db),
		quit:             make(chan struct{}),
		shouldPreserve:   shouldPreserve,
		bodyCache:        bodyCache,
		bodyRLPCache:     bodyRLPCache,
		receiptsCache:    receiptsCache,
		blockCache:       blockCache,
		futureBlocks:     futureBlocks,
		shardStateCache:  shardCache,
		lastCommitsCache: commitsCache,
		epochCache:       epochCache,
		randomnessCache:  randomnessCache,
		stakingCache:     stakingCache,
		engine:           engine,
		vmConfig:         vmConfig,
		badBlocks:        badBlocks,
	}
	bc.SetValidator(NewBlockValidator(chainConfig, bc, engine))
	bc.SetProcessor(NewStateProcessor(chainConfig, bc, engine))

	var err error
	bc.hc, err = NewHeaderChain(db, chainConfig, engine, bc.getProcInterrupt)
	if err != nil {
		return nil, err
	}
	bc.genesisBlock = bc.GetBlockByNumber(0)
	if bc.genesisBlock == nil {
		return nil, ErrNoGenesis
	}
	if err := bc.loadLastState(); err != nil {
		return nil, err
	}
	// Take ownership of this particular state
	go bc.update()
	return bc, nil
}

// ValidateNewBlock validates new block.
func (bc *BlockChain) ValidateNewBlock(block *types.Block) error {
	state, err := state.New(bc.CurrentBlock().Root(), bc.stateCache)

	if err != nil {
		return err
	}

	// Process block using the parent state as reference point.
	receipts, cxReceipts, _, usedGas, err := bc.processor.Process(block, state, bc.vmConfig)
	if err != nil {
		bc.reportBlock(block, receipts, err)
		return err
	}

	err = bc.Validator().ValidateState(block, bc.CurrentBlock(), state, receipts, cxReceipts, usedGas)
	if err != nil {
		bc.reportBlock(block, receipts, err)
		return err
	}
	return nil
}

// IsEpochBlock returns whether this block is the first block of an epoch.
// by checking if the previous block is the last block of the previous epoch
func IsEpochBlock(block *types.Block) bool {
	if block.NumberU64() == 0 {
		// genesis block is the first epoch block
		return true
	}
	return ShardingSchedule.IsLastBlock(block.NumberU64() - 1)
}

// EpochFirstBlock returns the block number of the first block of an epoch.
// TODO: instead of using fixed epoch schedules, determine the first block by epoch changes.
func EpochFirstBlock(epoch *big.Int) *big.Int {
	if epoch.Cmp(big.NewInt(0)) == 0 {
		return big.NewInt(0)
	}
	return big.NewInt(int64(ShardingSchedule.EpochLastBlock(epoch.Uint64()-1) + 1))
}

// IsEpochLastBlock returns whether this block is the last block of an epoch.
func IsEpochLastBlock(block *types.Block) bool {
	return ShardingSchedule.IsLastBlock(block.NumberU64())
}

// IsEpochLastBlockByHeader returns whether this block is the last block of an epoch
// given block header
func IsEpochLastBlockByHeader(header *block.Header) bool {
	return ShardingSchedule.IsLastBlock(header.Number().Uint64())
}

func (bc *BlockChain) getProcInterrupt() bool {
	return atomic.LoadInt32(&bc.procInterrupt) == 1
}

// loadLastState loads the last known chain state from the database. This method
// assumes that the chain manager mutex is held.
func (bc *BlockChain) loadLastState() error {
	// Restore the last known head block
	head := rawdb.ReadHeadBlockHash(bc.db)
	if head == (common.Hash{}) {
		// Corrupt or empty database, init from scratch
		utils.Logger().Warn().Msg("Empty database, resetting chain")
		return bc.Reset()
	}
	// Make sure the entire head block is available
	currentBlock := bc.GetBlockByHash(head)
	if currentBlock == nil {
		// Corrupt or empty database, init from scratch
		utils.Logger().Warn().Str("hash", head.Hex()).Msg("Head block missing, resetting chain")
		return bc.Reset()
	}
	// Make sure the state associated with the block is available
	if _, err := state.New(currentBlock.Root(), bc.stateCache); err != nil {
		// Dangling block without a state associated, init from scratch
		utils.Logger().Warn().
			Str("number", currentBlock.Number().String()).
			Str("hash", currentBlock.Hash().Hex()).
			Msg("Head state missing, repairing chain")
		if err := bc.repair(&currentBlock); err != nil {
			return err
		}
	}
	// Everything seems to be fine, set as the head block
	bc.currentBlock.Store(currentBlock)

	// Restore the last known head header
	currentHeader := currentBlock.Header()
	if head := rawdb.ReadHeadHeaderHash(bc.db); head != (common.Hash{}) {
		if header := bc.GetHeaderByHash(head); header != nil {
			currentHeader = header
		}
	}
	bc.hc.SetCurrentHeader(currentHeader)

	// Restore the last known head fast block
	bc.currentFastBlock.Store(currentBlock)
	if head := rawdb.ReadHeadFastBlockHash(bc.db); head != (common.Hash{}) {
		if block := bc.GetBlockByHash(head); block != nil {
			bc.currentFastBlock.Store(block)
		}
	}

	// Issue a status log for the user
	currentFastBlock := bc.CurrentFastBlock()

	headerTd := bc.GetTd(currentHeader.Hash(), currentHeader.Number().Uint64())
	blockTd := bc.GetTd(currentBlock.Hash(), currentBlock.NumberU64())
	fastTd := bc.GetTd(currentFastBlock.Hash(), currentFastBlock.NumberU64())

	utils.Logger().Info().
		Str("number", currentHeader.Number().String()).
		Str("hash", currentHeader.Hash().Hex()).
		Str("td", headerTd.String()).
		Str("age", common.PrettyAge(time.Unix(currentHeader.Time().Int64(), 0)).String()).
		Msg("Loaded most recent local header")
	utils.Logger().Info().
		Str("number", currentBlock.Number().String()).
		Str("hash", currentBlock.Hash().Hex()).
		Str("td", blockTd.String()).
		Str("age", common.PrettyAge(time.Unix(currentBlock.Time().Int64(), 0)).String()).
		Msg("Loaded most recent local full block")
	utils.Logger().Info().
		Str("number", currentFastBlock.Number().String()).
		Str("hash", currentFastBlock.Hash().Hex()).
		Str("td", fastTd.String()).
		Str("age", common.PrettyAge(time.Unix(currentFastBlock.Time().Int64(), 0)).String()).
		Msg("Loaded most recent local fast block")

	return nil
}

// SetHead rewinds the local chain to a new head. In the case of headers, everything
// above the new head will be deleted and the new one set. In the case of blocks
// though, the head may be further rewound if block bodies are missing (non-archive
// nodes after a fast sync).
func (bc *BlockChain) SetHead(head uint64) error {
	utils.Logger().Warn().Uint64("target", head).Msg("Rewinding blockchain")

	bc.mu.Lock()
	defer bc.mu.Unlock()

	// Rewind the header chain, deleting all block bodies until then
	delFn := func(db rawdb.DatabaseDeleter, hash common.Hash, num uint64) {
		rawdb.DeleteBody(db, hash, num)
	}
	bc.hc.SetHead(head, delFn)
	currentHeader := bc.hc.CurrentHeader()

	// Clear out any stale content from the caches
	bc.bodyCache.Purge()
	bc.bodyRLPCache.Purge()
	bc.receiptsCache.Purge()
	bc.blockCache.Purge()
	bc.futureBlocks.Purge()
	bc.shardStateCache.Purge()

	// Rewind the block chain, ensuring we don't end up with a stateless head block
	if currentBlock := bc.CurrentBlock(); currentBlock != nil && currentHeader.Number().Uint64() < currentBlock.NumberU64() {
		bc.currentBlock.Store(bc.GetBlock(currentHeader.Hash(), currentHeader.Number().Uint64()))
	}
	if currentBlock := bc.CurrentBlock(); currentBlock != nil {
		if _, err := state.New(currentBlock.Root(), bc.stateCache); err != nil {
			// Rewound state missing, rolled back to before pivot, reset to genesis
			bc.currentBlock.Store(bc.genesisBlock)
		}
	}
	// Rewind the fast block in a simpleton way to the target head
	if currentFastBlock := bc.CurrentFastBlock(); currentFastBlock != nil && currentHeader.Number().Uint64() < currentFastBlock.NumberU64() {
		bc.currentFastBlock.Store(bc.GetBlock(currentHeader.Hash(), currentHeader.Number().Uint64()))
	}
	// If either blocks reached nil, reset to the genesis state
	if currentBlock := bc.CurrentBlock(); currentBlock == nil {
		bc.currentBlock.Store(bc.genesisBlock)
	}
	if currentFastBlock := bc.CurrentFastBlock(); currentFastBlock == nil {
		bc.currentFastBlock.Store(bc.genesisBlock)
	}
	currentBlock := bc.CurrentBlock()
	currentFastBlock := bc.CurrentFastBlock()

	rawdb.WriteHeadBlockHash(bc.db, currentBlock.Hash())
	rawdb.WriteHeadFastBlockHash(bc.db, currentFastBlock.Hash())

	return bc.loadLastState()
}

// FastSyncCommitHead sets the current head block to the one defined by the hash
// irrelevant what the chain contents were prior.
func (bc *BlockChain) FastSyncCommitHead(hash common.Hash) error {
	// Make sure that both the block as well at its state trie exists
	block := bc.GetBlockByHash(hash)
	if block == nil {
		return fmt.Errorf("non existent block [%x…]", hash[:4])
	}
	if _, err := trie.NewSecure(block.Root(), bc.stateCache.TrieDB(), 0); err != nil {
		return err
	}
	// If all checks out, manually set the head block
	bc.mu.Lock()
	bc.currentBlock.Store(block)
	bc.mu.Unlock()

	utils.Logger().Info().
		Str("number", block.Number().String()).
		Str("hash", hash.Hex()).
		Msg("Committed new head block")
	return nil
}

// ShardID returns the shard Id of the blockchain.
// TODO: use a better solution before resharding shuffle nodes to different shards
func (bc *BlockChain) ShardID() uint32 {
	return bc.CurrentBlock().ShardID()
}

// GasLimit returns the gas limit of the current HEAD block.
func (bc *BlockChain) GasLimit() uint64 {
	return bc.CurrentBlock().GasLimit()
}

// CurrentBlock retrieves the current head block of the canonical chain. The
// block is retrieved from the blockchain's internal cache.
func (bc *BlockChain) CurrentBlock() *types.Block {
	return bc.currentBlock.Load().(*types.Block)
}

// CurrentFastBlock retrieves the current fast-sync head block of the canonical
// chain. The block is retrieved from the blockchain's internal cache.
func (bc *BlockChain) CurrentFastBlock() *types.Block {
	return bc.currentFastBlock.Load().(*types.Block)
}

// SetProcessor sets the processor required for making state modifications.
func (bc *BlockChain) SetProcessor(processor Processor) {
	bc.procmu.Lock()
	defer bc.procmu.Unlock()
	bc.processor = processor
}

// SetValidator sets the validator which is used to validate incoming blocks.
func (bc *BlockChain) SetValidator(validator Validator) {
	bc.procmu.Lock()
	defer bc.procmu.Unlock()
	bc.validator = validator
}

// Validator returns the current validator.
func (bc *BlockChain) Validator() Validator {
	bc.procmu.RLock()
	defer bc.procmu.RUnlock()
	return bc.validator
}

// Processor returns the current processor.
func (bc *BlockChain) Processor() Processor {
	bc.procmu.RLock()
	defer bc.procmu.RUnlock()
	return bc.processor
}

// State returns a new mutable state based on the current HEAD block.
func (bc *BlockChain) State() (*state.DB, error) {
	return bc.StateAt(bc.CurrentBlock().Root())
}

// StateAt returns a new mutable state based on a particular point in time.
func (bc *BlockChain) StateAt(root common.Hash) (*state.DB, error) {
	return state.New(root, bc.stateCache)
}

// Reset purges the entire blockchain, restoring it to its genesis state.
func (bc *BlockChain) Reset() error {
	return bc.ResetWithGenesisBlock(bc.genesisBlock)
}

// ResetWithGenesisBlock purges the entire blockchain, restoring it to the
// specified genesis state.
func (bc *BlockChain) ResetWithGenesisBlock(genesis *types.Block) error {
	// Dump the entire block chain and purge the caches
	if err := bc.SetHead(0); err != nil {
		return err
	}
	bc.mu.Lock()
	defer bc.mu.Unlock()

	// Prepare the genesis block and reinitialise the chain
	rawdb.WriteBlock(bc.db, genesis)

	bc.genesisBlock = genesis
	bc.insert(bc.genesisBlock)
	bc.currentBlock.Store(bc.genesisBlock)
	bc.hc.SetGenesis(bc.genesisBlock.Header())
	bc.hc.SetCurrentHeader(bc.genesisBlock.Header())
	bc.currentFastBlock.Store(bc.genesisBlock)

	return nil
}

// repair tries to repair the current blockchain by rolling back the current block
// until one with associated state is found. This is needed to fix incomplete db
// writes caused either by crashes/power outages, or simply non-committed tries.
//
// This method only rolls back the current block. The current header and current
// fast block are left intact.
func (bc *BlockChain) repair(head **types.Block) error {
	for {
		// Abort if we've rewound to a head block that does have associated state
		if _, err := state.New((*head).Root(), bc.stateCache); err == nil {
			utils.Logger().Info().
				Str("number", (*head).Number().String()).
				Str("hash", (*head).Hash().Hex()).
				Msg("Rewound blockchain to past state")
			return nil
		}
		// Otherwise rewind one block and recheck state availability there
		(*head) = bc.GetBlock((*head).ParentHash(), (*head).NumberU64()-1)
	}
}

// Export writes the active chain to the given writer.
func (bc *BlockChain) Export(w io.Writer) error {
	return bc.ExportN(w, uint64(0), bc.CurrentBlock().NumberU64())
}

// ExportN writes a subset of the active chain to the given writer.
func (bc *BlockChain) ExportN(w io.Writer, first uint64, last uint64) error {
	bc.mu.RLock()
	defer bc.mu.RUnlock()

	if first > last {
		return fmt.Errorf("export failed: first (%d) is greater than last (%d)", first, last)
	}
	utils.Logger().Info().Uint64("count", last-first+1).Msg("Exporting batch of blocks")

	start, reported := time.Now(), time.Now()
	for nr := first; nr <= last; nr++ {
		block := bc.GetBlockByNumber(nr)
		if block == nil {
			return fmt.Errorf("export failed on #%d: not found", nr)
		}
		if err := block.EncodeRLP(w); err != nil {
			return err
		}
		if time.Since(reported) >= statsReportLimit {
			utils.Logger().Info().
				Uint64("exported", block.NumberU64()-first).
				Str("elapsed", common.PrettyDuration(time.Since(start)).String()).
				Msg("Exporting blocks")
			reported = time.Now()
		}
	}

	return nil
}

// insert injects a new head block into the current block chain. This method
// assumes that the block is indeed a true head. It will also reset the head
// header and the head fast sync block to this very same block if they are older
// or if they are on a different side chain.
//
// Note, this function assumes that the `mu` mutex is held!
func (bc *BlockChain) insert(block *types.Block) {
	// If the block is on a side chain or an unknown one, force other heads onto it too
	updateHeads := rawdb.ReadCanonicalHash(bc.db, block.NumberU64()) != block.Hash()

	// Add the block to the canonical chain number scheme and mark as the head
	rawdb.WriteCanonicalHash(bc.db, block.Hash(), block.NumberU64())
	rawdb.WriteHeadBlockHash(bc.db, block.Hash())

	bc.currentBlock.Store(block)

	// If the block is better than our head or is on a different chain, force update heads
	if updateHeads {
		bc.hc.SetCurrentHeader(block.Header())
		rawdb.WriteHeadFastBlockHash(bc.db, block.Hash())

		bc.currentFastBlock.Store(block)
	}
}

// Genesis retrieves the chain's genesis block.
func (bc *BlockChain) Genesis() *types.Block {
	return bc.genesisBlock
}

// GetBody retrieves a block body (transactions and uncles) from the database by
// hash, caching it if found.
func (bc *BlockChain) GetBody(hash common.Hash) *types.Body {
	// Short circuit if the body's already in the cache, retrieve otherwise
	if cached, ok := bc.bodyCache.Get(hash); ok {
		body := cached.(*types.Body)
		return body
	}
	number := bc.hc.GetBlockNumber(hash)
	if number == nil {
		return nil
	}
	body := rawdb.ReadBody(bc.db, hash, *number)
	if body == nil {
		return nil
	}
	// Cache the found body for next time and return
	bc.bodyCache.Add(hash, body)
	return body
}

// GetBodyRLP retrieves a block body in RLP encoding from the database by hash,
// caching it if found.
func (bc *BlockChain) GetBodyRLP(hash common.Hash) rlp.RawValue {
	// Short circuit if the body's already in the cache, retrieve otherwise
	if cached, ok := bc.bodyRLPCache.Get(hash); ok {
		return cached.(rlp.RawValue)
	}
	number := bc.hc.GetBlockNumber(hash)
	if number == nil {
		return nil
	}
	body := rawdb.ReadBodyRLP(bc.db, hash, *number)
	if len(body) == 0 {
		return nil
	}
	// Cache the found body for next time and return
	bc.bodyRLPCache.Add(hash, body)
	return body
}

// HasBlock checks if a block is fully present in the database or not.
func (bc *BlockChain) HasBlock(hash common.Hash, number uint64) bool {
	if bc.blockCache.Contains(hash) {
		return true
	}
	return rawdb.HasBody(bc.db, hash, number)
}

// HasState checks if state trie is fully present in the database or not.
func (bc *BlockChain) HasState(hash common.Hash) bool {
	_, err := bc.stateCache.OpenTrie(hash)
	return err == nil
}

// HasBlockAndState checks if a block and associated state trie is fully present
// in the database or not, caching it if present.
func (bc *BlockChain) HasBlockAndState(hash common.Hash, number uint64) bool {
	// Check first that the block itself is known
	block := bc.GetBlock(hash, number)
	if block == nil {
		return false
	}
	return bc.HasState(block.Root())
}

// GetBlock retrieves a block from the database by hash and number,
// caching it if found.
func (bc *BlockChain) GetBlock(hash common.Hash, number uint64) *types.Block {
	// Short circuit if the block's already in the cache, retrieve otherwise
	if block, ok := bc.blockCache.Get(hash); ok {
		return block.(*types.Block)
	}
	block := rawdb.ReadBlock(bc.db, hash, number)
	if block == nil {
		return nil
	}
	// Cache the found block for next time and return
	bc.blockCache.Add(block.Hash(), block)
	return block
}

// GetBlockByHash retrieves a block from the database by hash, caching it if found.
func (bc *BlockChain) GetBlockByHash(hash common.Hash) *types.Block {
	number := bc.hc.GetBlockNumber(hash)
	if number == nil {
		return nil
	}
	return bc.GetBlock(hash, *number)
}

// GetBlockByNumber retrieves a block from the database by number, caching it
// (associated with its hash) if found.
func (bc *BlockChain) GetBlockByNumber(number uint64) *types.Block {
	hash := rawdb.ReadCanonicalHash(bc.db, number)
	if hash == (common.Hash{}) {
		return nil
	}
	return bc.GetBlock(hash, number)
}

// GetReceiptsByHash retrieves the receipts for all transactions in a given block.
func (bc *BlockChain) GetReceiptsByHash(hash common.Hash) types.Receipts {
	if receipts, ok := bc.receiptsCache.Get(hash); ok {
		return receipts.(types.Receipts)
	}

	number := rawdb.ReadHeaderNumber(bc.db, hash)
	if number == nil {
		return nil
	}

	receipts := rawdb.ReadReceipts(bc.db, hash, *number)
	bc.receiptsCache.Add(hash, receipts)
	return receipts
}

// GetBlocksFromHash returns the block corresponding to hash and up to n-1 ancestors.
// [deprecated by eth/62]
func (bc *BlockChain) GetBlocksFromHash(hash common.Hash, n int) (blocks []*types.Block) {
	number := bc.hc.GetBlockNumber(hash)
	if number == nil {
		return nil
	}
	for i := 0; i < n; i++ {
		block := bc.GetBlock(hash, *number)
		if block == nil {
			break
		}
		blocks = append(blocks, block)
		hash = block.ParentHash()
		*number--
	}
	return
}

// GetUnclesInChain retrieves all the uncles from a given block backwards until
// a specific distance is reached.
func (bc *BlockChain) GetUnclesInChain(b *types.Block, length int) []*block.Header {
	uncles := []*block.Header{}
	for i := 0; b != nil && i < length; i++ {
		uncles = append(uncles, b.Uncles()...)
		b = bc.GetBlock(b.ParentHash(), b.NumberU64()-1)
	}
	return uncles
}

// TrieNode retrieves a blob of data associated with a trie node (or code hash)
// either from ephemeral in-memory cache, or from persistent storage.
func (bc *BlockChain) TrieNode(hash common.Hash) ([]byte, error) {
	return bc.stateCache.TrieDB().Node(hash)
}

// Stop stops the blockchain service. If any imports are currently in progress
// it will abort them using the procInterrupt.
func (bc *BlockChain) Stop() {
	if !atomic.CompareAndSwapInt32(&bc.running, 0, 1) {
		return
	}
	// Unsubscribe all subscriptions registered from blockchain
	bc.scope.Close()
	close(bc.quit)
	atomic.StoreInt32(&bc.procInterrupt, 1)

	bc.wg.Wait()

	// Ensure the state of a recent block is also stored to disk before exiting.
	// We're writing three different states to catch different restart scenarios:
	//  - HEAD:     So we don't need to reprocess any blocks in the general case
	//  - HEAD-1:   So we don't do large reorgs if our HEAD becomes an uncle
	//  - HEAD-127: So we have a hard limit on the number of blocks reexecuted
	if !bc.cacheConfig.Disabled {
		triedb := bc.stateCache.TrieDB()

		for _, offset := range []uint64{0, 1, triesInMemory - 1} {
			if number := bc.CurrentBlock().NumberU64(); number > offset {
				recent := bc.GetHeaderByNumber(number - offset)

				utils.Logger().Info().
					Str("block", recent.Number().String()).
					Str("hash", recent.Hash().Hex()).
					Str("root", recent.Root().Hex()).
					Msg("Writing cached state to disk")
				if err := triedb.Commit(recent.Root(), true); err != nil {
					utils.Logger().Error().Err(err).Msg("Failed to commit recent state trie")
				}
			}
		}
		for !bc.triegc.Empty() {
			triedb.Dereference(bc.triegc.PopItem().(common.Hash))
		}
		if size, _ := triedb.Size(); size != 0 {
			utils.Logger().Error().Msg("Dangling trie nodes after full cleanup")
		}
	}
	utils.Logger().Info().Msg("Blockchain manager stopped")
}

func (bc *BlockChain) procFutureBlocks() {
	blocks := make([]*types.Block, 0, bc.futureBlocks.Len())
	for _, hash := range bc.futureBlocks.Keys() {
		if block, exist := bc.futureBlocks.Peek(hash); exist {
			blocks = append(blocks, block.(*types.Block))
		}
	}
	if len(blocks) > 0 {
		types.BlockBy(types.Number).Sort(blocks)

		// Insert one by one as chain insertion needs contiguous ancestry between blocks
		for i := range blocks {
			bc.InsertChain(blocks[i : i+1])
		}
	}
}

// WriteStatus status of write
type WriteStatus byte

// Constants for WriteStatus
const (
	NonStatTy WriteStatus = iota
	CanonStatTy
	SideStatTy
)

// Rollback is designed to remove a chain of links from the database that aren't
// certain enough to be valid.
func (bc *BlockChain) Rollback(chain []common.Hash) {
	bc.mu.Lock()
	defer bc.mu.Unlock()

	for i := len(chain) - 1; i >= 0; i-- {
		hash := chain[i]

		currentHeader := bc.hc.CurrentHeader()
		if currentHeader != nil && currentHeader.Hash() == hash {
			bc.hc.SetCurrentHeader(bc.GetHeader(currentHeader.ParentHash(), currentHeader.Number().Uint64()-1))
		}
		if currentFastBlock := bc.CurrentFastBlock(); currentFastBlock != nil && currentFastBlock.Hash() == hash {
			newFastBlock := bc.GetBlock(currentFastBlock.ParentHash(), currentFastBlock.NumberU64()-1)
			if newFastBlock != nil {
				bc.currentFastBlock.Store(newFastBlock)
				rawdb.WriteHeadFastBlockHash(bc.db, newFastBlock.Hash())
			}
		}
		if currentBlock := bc.CurrentBlock(); currentBlock != nil && currentBlock.Hash() == hash {
			newBlock := bc.GetBlock(currentBlock.ParentHash(), currentBlock.NumberU64()-1)
			if newBlock != nil {
				bc.currentBlock.Store(newBlock)
				rawdb.WriteHeadBlockHash(bc.db, newBlock.Hash())
			}
		}
	}
}

// SetReceiptsData computes all the non-consensus fields of the receipts
func SetReceiptsData(config *params.ChainConfig, block *types.Block, receipts types.Receipts) error {
	signer := types.MakeSigner(config, block.Epoch())

	transactions, logIndex := block.Transactions(), uint(0)
	if len(transactions) != len(receipts) {
		return errors.New("transaction and receipt count mismatch")
	}

	for j := 0; j < len(receipts); j++ {
		// The transaction hash can be retrieved from the transaction itself
		receipts[j].TxHash = transactions[j].Hash()

		// The contract address can be derived from the transaction itself
		if transactions[j].To() == nil {
			// Deriving the signer is expensive, only do if it's actually needed
			from, _ := types.Sender(signer, transactions[j])
			receipts[j].ContractAddress = crypto.CreateAddress(from, transactions[j].Nonce())
		}
		// The used gas can be calculated based on previous receipts
		if j == 0 {
			receipts[j].GasUsed = receipts[j].CumulativeGasUsed
		} else {
			receipts[j].GasUsed = receipts[j].CumulativeGasUsed - receipts[j-1].CumulativeGasUsed
		}
		// The derived log fields can simply be set from the block and transaction
		for k := 0; k < len(receipts[j].Logs); k++ {
			receipts[j].Logs[k].BlockNumber = block.NumberU64()
			receipts[j].Logs[k].BlockHash = block.Hash()
			receipts[j].Logs[k].TxHash = receipts[j].TxHash
			receipts[j].Logs[k].TxIndex = uint(j)
			receipts[j].Logs[k].Index = logIndex
			logIndex++
		}
	}
	return nil
}

// InsertReceiptChain attempts to complete an already existing header chain with
// transaction and receipt data.
func (bc *BlockChain) InsertReceiptChain(blockChain types.Blocks, receiptChain []types.Receipts) (int, error) {
	bc.wg.Add(1)
	defer bc.wg.Done()

	// Do a sanity check that the provided chain is actually ordered and linked
	for i := 1; i < len(blockChain); i++ {
		if blockChain[i].NumberU64() != blockChain[i-1].NumberU64()+1 || blockChain[i].ParentHash() != blockChain[i-1].Hash() {
			utils.Logger().Error().
				Str("number", blockChain[i].Number().String()).
				Str("hash", blockChain[i].Hash().Hex()).
				Str("parent", blockChain[i].ParentHash().Hex()).
				Str("prevnumber", blockChain[i-1].Number().String()).
				Str("prevhash", blockChain[i-1].Hash().Hex()).
				Msg("Non contiguous receipt insert")
			return 0, fmt.Errorf("non contiguous insert: item %d is #%d [%x…], item %d is #%d [%x…] (parent [%x…])", i-1, blockChain[i-1].NumberU64(),
				blockChain[i-1].Hash().Bytes()[:4], i, blockChain[i].NumberU64(), blockChain[i].Hash().Bytes()[:4], blockChain[i].ParentHash().Bytes()[:4])
		}
	}

	var (
		stats = struct{ processed, ignored int32 }{}
		start = time.Now()
		bytes = 0
		batch = bc.db.NewBatch()
	)
	for i, block := range blockChain {
		receipts := receiptChain[i]
		// Short circuit insertion if shutting down or processing failed
		if atomic.LoadInt32(&bc.procInterrupt) == 1 {
			return 0, nil
		}
		// Short circuit if the owner header is unknown
		if !bc.HasHeader(block.Hash(), block.NumberU64()) {
			return i, fmt.Errorf("containing header #%d [%x…] unknown", block.Number(), block.Hash().Bytes()[:4])
		}
		// Skip if the entire data is already known
		if bc.HasBlock(block.Hash(), block.NumberU64()) {
			stats.ignored++
			continue
		}
		// Compute all the non-consensus fields of the receipts
		if err := SetReceiptsData(bc.chainConfig, block, receipts); err != nil {
			return i, fmt.Errorf("failed to set receipts data: %v", err)
		}
		// Write all the data out into the database
		rawdb.WriteBody(batch, block.Hash(), block.NumberU64(), block.Body())
		rawdb.WriteReceipts(batch, block.Hash(), block.NumberU64(), receipts)
		rawdb.WriteTxLookupEntries(batch, block)

		stats.processed++

		if batch.ValueSize() >= ethdb.IdealBatchSize {
			if err := batch.Write(); err != nil {
				return 0, err
			}
			bytes += batch.ValueSize()
			batch.Reset()
		}
	}
	if batch.ValueSize() > 0 {
		bytes += batch.ValueSize()
		if err := batch.Write(); err != nil {
			return 0, err
		}
	}

	// Update the head fast sync block if better
	bc.mu.Lock()
	head := blockChain[len(blockChain)-1]
	if td := bc.GetTd(head.Hash(), head.NumberU64()); td != nil { // Rewind may have occurred, skip in that case
		currentFastBlock := bc.CurrentFastBlock()
		if bc.GetTd(currentFastBlock.Hash(), currentFastBlock.NumberU64()).Cmp(td) < 0 {
			rawdb.WriteHeadFastBlockHash(bc.db, head.Hash())
			bc.currentFastBlock.Store(head)
		}
	}
	bc.mu.Unlock()

	utils.Logger().Info().
		Int32("count", stats.processed).
		Str("elapsed", common.PrettyDuration(time.Since(start)).String()).
		Str("age", common.PrettyAge(time.Unix(head.Time().Int64(), 0)).String()).
		Str("head", head.Number().String()).
		Str("hash", head.Hash().Hex()).
		Str("size", common.StorageSize(bytes).String()).
		Int32("ignored", stats.ignored).
		Msg("Imported new block receipts")

	return 0, nil
}

var lastWrite uint64

// WriteBlockWithoutState writes only the block and its metadata to the database,
// but does not write any state. This is used to construct competing side forks
// up to the point where they exceed the canonical total difficulty.
func (bc *BlockChain) WriteBlockWithoutState(block *types.Block, td *big.Int) (err error) {
	bc.wg.Add(1)
	defer bc.wg.Done()

	if err := bc.hc.WriteTd(block.Hash(), block.NumberU64(), td); err != nil {
		return err
	}
	rawdb.WriteBlock(bc.db, block)

	return nil
}

// WriteBlockWithState writes the block and all associated state to the database.
func (bc *BlockChain) WriteBlockWithState(block *types.Block, receipts []*types.Receipt, cxReceipts []*types.CXReceipt, state *state.DB) (status WriteStatus, err error) {
	bc.wg.Add(1)
	defer bc.wg.Done()

	// Make sure no inconsistent state is leaked during insertion
	bc.mu.Lock()
	defer bc.mu.Unlock()

	currentBlock := bc.CurrentBlock()

	rawdb.WriteBlock(bc.db, block)

	root, err := state.Commit(bc.chainConfig.IsS3(block.Epoch()))
	if err != nil {
		return NonStatTy, err
	}
	triedb := bc.stateCache.TrieDB()

	// If we're running an archive node, always flush
	if bc.cacheConfig.Disabled {
		if err := triedb.Commit(root, false); err != nil {
			return NonStatTy, err
		}
	} else {
		// Full but not archive node, do proper garbage collection
		triedb.Reference(root, common.Hash{}) // metadata reference to keep trie alive
		bc.triegc.Push(root, -int64(block.NumberU64()))

		if current := block.NumberU64(); current > triesInMemory {
			// If we exceeded our memory allowance, flush matured singleton nodes to disk
			var (
				nodes, imgs = triedb.Size()
				limit       = common.StorageSize(bc.cacheConfig.TrieNodeLimit) * 1024 * 1024
			)
			if nodes > limit || imgs > 4*1024*1024 {
				triedb.Cap(limit - ethdb.IdealBatchSize)
			}
			// Find the next state trie we need to commit
			header := bc.GetHeaderByNumber(current - triesInMemory)
			chosen := header.Number().Uint64()

			// If we exceeded out time allowance, flush an entire trie to disk
			if bc.gcproc > bc.cacheConfig.TrieTimeLimit {
				// If we're exceeding limits but haven't reached a large enough memory gap,
				// warn the user that the system is becoming unstable.
				if chosen < lastWrite+triesInMemory && bc.gcproc >= 2*bc.cacheConfig.TrieTimeLimit {
					utils.Logger().Info().
						Dur("time", bc.gcproc).
						Dur("allowance", bc.cacheConfig.TrieTimeLimit).
						Float64("optimum", float64(chosen-lastWrite)/triesInMemory).
						Msg("State in memory for too long, committing")
				}
				// Flush an entire trie and restart the counters
				triedb.Commit(header.Root(), true)
				lastWrite = chosen
				bc.gcproc = 0
			}
			// Garbage collect anything below our required write retention
			for !bc.triegc.Empty() {
				root, number := bc.triegc.Pop()
				if uint64(-number) > chosen {
					bc.triegc.Push(root, number)
					break
				}
				triedb.Dereference(root.(common.Hash))
			}
		}
	}

	// Write other block data using a batch.
	batch := bc.db.NewBatch()
	rawdb.WriteReceipts(batch, block.Hash(), block.NumberU64(), receipts)

	epoch := block.Header().Epoch()
	if bc.chainConfig.IsCrossTx(block.Epoch()) {
		shardingConfig := ShardingSchedule.InstanceForEpoch(epoch)
		shardNum := int(shardingConfig.NumShards())
		for i := 0; i < shardNum; i++ {
			if i == int(block.ShardID()) {
				continue
			}
			shardReceipts := GetToShardReceipts(cxReceipts, uint32(i))
			err := rawdb.WriteCXReceipts(batch, uint32(i), block.NumberU64(), block.Hash(), shardReceipts, false)
			if err != nil {
				utils.Logger().Debug().Err(err).Interface("shardReceipts", shardReceipts).Int("toShardID", i).Msg("WriteCXReceipts cannot write into database")
			}
		}
		// Mark incomingReceipts in the block as spent
		bc.WriteCXReceiptsProofSpent(block.IncomingReceipts())
	}

	// If the total difficulty is higher than our known, add it to the canonical chain
	// Second clause in the if statement reduces the vulnerability to selfish mining.
	// Please refer to http://www.cs.cornell.edu/~ie53/publications/btcProcFC.pdf
	// TODO: Remove reorg code, it's not used in our code
	reorg := true
	if reorg {
		// Reorganise the chain if the parent is not the head block
		if block.ParentHash() != currentBlock.Hash() {
			if err := bc.reorg(currentBlock, block); err != nil {
				return NonStatTy, err
			}
		}
		// Write the positional metadata for transaction/receipt lookups and preimages
		rawdb.WriteTxLookupEntries(batch, block)
		rawdb.WritePreimages(batch, block.NumberU64(), state.Preimages())

		// write the positional metadata for CXReceipts lookups
		rawdb.WriteCxLookupEntries(batch, block)

		status = CanonStatTy
	} else {
		status = SideStatTy
	}
	if err := batch.Write(); err != nil {
		return NonStatTy, err
	}

	// Set new head.
	if status == CanonStatTy {
		bc.insert(block)
	}
	bc.futureBlocks.Remove(block.Hash())
	return status, nil
}

// InsertChain attempts to insert the given batch of blocks in to the canonical
// chain or, otherwise, create a fork. If an error is returned it will return
// the index number of the failing block as well an error describing what went
// wrong.
//
// After insertion is done, all accumulated events will be fired.
func (bc *BlockChain) InsertChain(chain types.Blocks) (int, error) {
	n, events, logs, err := bc.insertChain(chain)
	bc.PostChainEvents(events, logs)
	if err == nil {
		for idx, block := range chain {
			header := block.Header()
			header.Logger(utils.Logger()).Info().
				Int("segmentIndex", idx).
				Str("parentHash", header.ParentHash().Hex()).
				Msg("added block to chain")

				// TODO: move into WriteBlockWithState
			if header.ShardStateHash() != (common.Hash{}) {
				epoch := new(big.Int).Add(header.Epoch(), common.Big1)
				err = bc.WriteShardStateBytes(epoch, header.ShardState())
				if err != nil {
					header.Logger(utils.Logger()).Warn().Err(err).Msg("cannot store shard state")
					return n, err
				}
			}

			// TODO: move into WriteBlockWithState
			if len(header.CrossLinks()) > 0 {
				crossLinks := &types.CrossLinks{}
				err = rlp.DecodeBytes(header.CrossLinks(), crossLinks)
				if err != nil {
					header.Logger(utils.Logger()).Warn().Err(err).Msg("[insertChain] cannot parse cross links")
					return n, err
				}
				if !crossLinks.IsSorted() {
					header.Logger(utils.Logger()).Warn().Err(err).Msg("[insertChain] cross links are not sorted")
					return n, errors.New("proposed cross links are not sorted")
				}
				for _, crossLink := range *crossLinks {
					if err := bc.WriteCrossLinks(types.CrossLinks{crossLink}, false); err == nil {
						utils.Logger().Info().Uint64("blockNum", crossLink.BlockNum().Uint64()).Uint32("shardID", crossLink.ShardID()).Msg("[InsertChain] Cross Link Added to Beaconchain")
					}
					bc.DeleteCrossLinks(types.CrossLinks{crossLink}, true)
					bc.WriteShardLastCrossLink(crossLink.ShardID(), crossLink)
				}
			}
		}
	}

	return n, err
}

// insertChain will execute the actual chain insertion and event aggregation. The
// only reason this method exists as a separate one is to make locking cleaner
// with deferred statements.
func (bc *BlockChain) insertChain(chain types.Blocks) (int, []interface{}, []*types.Log, error) {
	// Sanity check that we have something meaningful to import
	if len(chain) == 0 {
		return 0, nil, nil, nil
	}
	// Do a sanity check that the provided chain is actually ordered and linked
	for i := 1; i < len(chain); i++ {
		if chain[i].NumberU64() != chain[i-1].NumberU64()+1 || chain[i].ParentHash() != chain[i-1].Hash() {
			// Chain broke ancestry, log a message (programming error) and skip insertion
			utils.Logger().Error().
				Str("number", chain[i].Number().String()).
				Str("hash", chain[i].Hash().Hex()).
				Str("parent", chain[i].ParentHash().Hex()).
				Str("prevnumber", chain[i-1].Number().String()).
				Str("prevhash", chain[i-1].Hash().Hex()).
				Msg("Non contiguous block insert")

			return 0, nil, nil, fmt.Errorf("non contiguous insert: item %d is #%d [%x…], item %d is #%d [%x…] (parent [%x…])", i-1, chain[i-1].NumberU64(),
				chain[i-1].Hash().Bytes()[:4], i, chain[i].NumberU64(), chain[i].Hash().Bytes()[:4], chain[i].ParentHash().Bytes()[:4])
		}
	}
	// Pre-checks passed, start the full block imports
	bc.wg.Add(1)
	defer bc.wg.Done()

	bc.chainmu.Lock()
	defer bc.chainmu.Unlock()

	// A queued approach to delivering events. This is generally
	// faster than direct delivery and requires much less mutex
	// acquiring.
	var (
		stats         = insertStats{startTime: mclock.Now()}
		events        = make([]interface{}, 0, len(chain))
		lastCanon     *types.Block
		coalescedLogs []*types.Log
	)
	// Start the parallel header verifier
	headers := make([]*block.Header, len(chain))
	seals := make([]bool, len(chain))

	for i, block := range chain {
		headers[i] = block.Header()
		seals[i] = true
	}
	abort, results := bc.Engine().VerifyHeaders(bc, headers, seals)
	defer close(abort)

	// Start a parallel signature recovery (signer will fluke on fork transition, minimal perf loss)
	//senderCacher.recoverFromBlocks(types.MakeSigner(bc.chainConfig, chain[0].Number()), chain)

	// Iterate over the blocks and insert when the verifier permits
	for i, block := range chain {
		// If the chain is terminating, stop processing blocks
		if atomic.LoadInt32(&bc.procInterrupt) == 1 {
			utils.Logger().Debug().Msg("Premature abort during blocks processing")
			break
		}
		// Wait for the block's verification to complete
		bstart := time.Now()

		err := <-results
		if err == nil {
			err = bc.Validator().ValidateBody(block)
		}
		switch {
		case err == ErrKnownBlock:
			// Block and state both already known. However if the current block is below
			// this number we did a rollback and we should reimport it nonetheless.
			if bc.CurrentBlock().NumberU64() >= block.NumberU64() {
				stats.ignored++
				continue
			}

		case err == consensus_engine.ErrFutureBlock:
			// Allow up to MaxFuture second in the future blocks. If this limit is exceeded
			// the chain is discarded and processed at a later time if given.
			max := big.NewInt(time.Now().Unix() + maxTimeFutureBlocks)
			if block.Time().Cmp(max) > 0 {
				return i, events, coalescedLogs, fmt.Errorf("future block: %v > %v", block.Time(), max)
			}
			bc.futureBlocks.Add(block.Hash(), block)
			stats.queued++
			continue

		case err == consensus_engine.ErrUnknownAncestor && bc.futureBlocks.Contains(block.ParentHash()):
			bc.futureBlocks.Add(block.Hash(), block)
			stats.queued++
			continue

		case err == consensus_engine.ErrPrunedAncestor:
			// TODO: add fork choice mechanism
			// Block competing with the canonical chain, store in the db, but don't process
			// until the competitor TD goes above the canonical TD
			//currentBlock := bc.CurrentBlock()
			//localTd := bc.GetTd(currentBlock.Hash(), currentBlock.NumberU64())
			//externTd := new(big.Int).Add(bc.GetTd(block.ParentHash(), block.NumberU64()-1), block.Difficulty())
			//if localTd.Cmp(externTd) > 0 {
			//	if err = bc.WriteBlockWithoutState(block, externTd); err != nil {
			//		return i, events, coalescedLogs, err
			//	}
			//	continue
			//}
			// Competitor chain beat canonical, gather all blocks from the common ancestor
			var winner []*types.Block

			parent := bc.GetBlock(block.ParentHash(), block.NumberU64()-1)
			for parent != nil && !bc.HasState(parent.Root()) {
				winner = append(winner, parent)
				parent = bc.GetBlock(parent.ParentHash(), parent.NumberU64()-1)
			}
			for j := 0; j < len(winner)/2; j++ {
				winner[j], winner[len(winner)-1-j] = winner[len(winner)-1-j], winner[j]
			}
			// Prune in case non-empty winner chain
			if len(winner) > 0 {
				// Import all the pruned blocks to make the state available
				bc.chainmu.Unlock()
				_, evs, logs, err := bc.insertChain(winner)
				bc.chainmu.Lock()
				events, coalescedLogs = evs, logs

				if err != nil {
					return i, events, coalescedLogs, err
				}
			}

		case err != nil:
			bc.reportBlock(block, nil, err)
			return i, events, coalescedLogs, err
		}
		// Create a new statedb using the parent block and report an
		// error if it fails.
		var parent *types.Block
		if i == 0 {
			parent = bc.GetBlock(block.ParentHash(), block.NumberU64()-1)
		} else {
			parent = chain[i-1]
		}
		state, err := state.New(parent.Root(), bc.stateCache)
		if err != nil {
			return i, events, coalescedLogs, err
		}
		// Process block using the parent state as reference point.
		receipts, cxReceipts, logs, usedGas, err := bc.processor.Process(block, state, bc.vmConfig)
		if err != nil {
			bc.reportBlock(block, receipts, err)
			return i, events, coalescedLogs, err
		}
		// Validate the state using the default validator
		err = bc.Validator().ValidateState(block, parent, state, receipts, cxReceipts, usedGas)
		if err != nil {
			bc.reportBlock(block, receipts, err)
			return i, events, coalescedLogs, err
		}
		proctime := time.Since(bstart)

		// Write the block to the chain and get the status.
		status, err := bc.WriteBlockWithState(block, receipts, cxReceipts, state)
		if err != nil {
			return i, events, coalescedLogs, err
		}
		logger := utils.Logger().With().
			Str("number", block.Number().String()).
			Str("hash", block.Hash().Hex()).
			Int("uncles", len(block.Uncles())).
			Int("txs", len(block.Transactions())).
			Uint64("gas", block.GasUsed()).
			Str("elapsed", common.PrettyDuration(time.Since(bstart)).String()).
			Logger()
		switch status {
		case CanonStatTy:
			logger.Info().Msg("Inserted new block")
			coalescedLogs = append(coalescedLogs, logs...)
			blockInsertTimer.UpdateSince(bstart)
			events = append(events, ChainEvent{block, block.Hash(), logs})
			lastCanon = block

			// Only count canonical blocks for GC processing time
			bc.gcproc += proctime

		case SideStatTy:
			logger.Debug().Msg("Inserted forked block")
			blockInsertTimer.UpdateSince(bstart)
			events = append(events, ChainSideEvent{block})
		}
		stats.processed++
		stats.usedGas += usedGas

		cache, _ := bc.stateCache.TrieDB().Size()
		stats.report(chain, i, cache)

		//check non zero VRF field in header and add to local db
		if len(block.Vrf()) > 0 {
			vrfBlockNumbers, _ := bc.ReadEpochVrfBlockNums(block.Header().Epoch())
			if (len(vrfBlockNumbers) > 0) && (vrfBlockNumbers[len(vrfBlockNumbers)-1] == block.NumberU64()) {
				utils.Logger().Error().
					Str("number", chain[i].Number().String()).
					Str("epoch", block.Header().Epoch().String()).
					Msg("VRF block number is already in local db")
			} else {
				vrfBlockNumbers = append(vrfBlockNumbers, block.NumberU64())
				err = bc.WriteEpochVrfBlockNums(block.Header().Epoch(), vrfBlockNumbers)
				if err != nil {
					utils.Logger().Error().
						Str("number", chain[i].Number().String()).
						Str("epoch", block.Header().Epoch().String()).
						Msg("failed to write VRF block number to local db")
				}
			}
		}

		//check non zero Vdf in header and add to local db
		if len(block.Vdf()) > 0 {
			err = bc.WriteEpochVdfBlockNum(block.Header().Epoch(), block.Number())
			if err != nil {
				utils.Logger().Error().
					Str("number", chain[i].Number().String()).
					Str("epoch", block.Header().Epoch().String()).
					Msg("failed to write VDF block number to local db")
			}
		}
	}
	// Append a single chain head event if we've progressed the chain
	if lastCanon != nil && bc.CurrentBlock().Hash() == lastCanon.Hash() {
		events = append(events, ChainHeadEvent{lastCanon})
	}

	return 0, events, coalescedLogs, nil
}

// insertStats tracks and reports on block insertion.
type insertStats struct {
	queued, processed, ignored int
	usedGas                    uint64
	lastIndex                  int
	startTime                  mclock.AbsTime
}

// statsReportLimit is the time limit during import and export after which we
// always print out progress. This avoids the user wondering what's going on.
const statsReportLimit = 8 * time.Second

// report prints statistics if some number of blocks have been processed
// or more than a few seconds have passed since the last message.
func (st *insertStats) report(chain []*types.Block, index int, cache common.StorageSize) {
	// Fetch the timings for the batch
	var (
		now     = mclock.Now()
		elapsed = time.Duration(now) - time.Duration(st.startTime)
	)
	// If we're at the last block of the batch or report period reached, log
	if index == len(chain)-1 || elapsed >= statsReportLimit {
		var (
			end = chain[index]
			txs = countTransactions(chain[st.lastIndex : index+1])
		)

		context := utils.Logger().With().
			Int("blocks", st.processed).
			Int("txs", txs).
			Float64("mgas", float64(st.usedGas)/1000000).
			Str("elapsed", common.PrettyDuration(elapsed).String()).
			Float64("mgasps", float64(st.usedGas)*1000/float64(elapsed)).
			Str("number", end.Number().String()).
			Str("hash", end.Hash().Hex()).
			Str("cache", cache.String())

		if timestamp := time.Unix(end.Time().Int64(), 0); time.Since(timestamp) > time.Minute {
			context = context.Str("age", common.PrettyAge(timestamp).String())
		}

		if st.queued > 0 {
			context = context.Int("queued", st.queued)
		}
		if st.ignored > 0 {
			context = context.Int("ignored", st.ignored)
		}

		logger := context.Logger()
		logger.Info().Msg("Imported new chain segment")

		*st = insertStats{startTime: now, lastIndex: index + 1}
	}
}

func countTransactions(chain []*types.Block) (c int) {
	for _, b := range chain {
		c += len(b.Transactions())
	}
	return c
}

// reorgs takes two blocks, an old chain and a new chain and will reconstruct the blocks and inserts them
// to be part of the new canonical chain and accumulates potential missing transactions and post an
// event about them
func (bc *BlockChain) reorg(oldBlock, newBlock *types.Block) error {
	var (
		newChain    types.Blocks
		oldChain    types.Blocks
		commonBlock *types.Block
		deletedTxs  types.Transactions
		deletedLogs []*types.Log
		// collectLogs collects the logs that were generated during the
		// processing of the block that corresponds with the given hash.
		// These logs are later announced as deleted.
		collectLogs = func(hash common.Hash) {
			// Coalesce logs and set 'Removed'.
			number := bc.hc.GetBlockNumber(hash)
			if number == nil {
				return
			}
			receipts := rawdb.ReadReceipts(bc.db, hash, *number)
			for _, receipt := range receipts {
				for _, log := range receipt.Logs {
					del := *log
					del.Removed = true
					deletedLogs = append(deletedLogs, &del)
				}
			}
		}
	)

	// first reduce whoever is higher bound
	if oldBlock.NumberU64() > newBlock.NumberU64() {
		// reduce old chain
		for ; oldBlock != nil && oldBlock.NumberU64() != newBlock.NumberU64(); oldBlock = bc.GetBlock(oldBlock.ParentHash(), oldBlock.NumberU64()-1) {
			oldChain = append(oldChain, oldBlock)
			deletedTxs = append(deletedTxs, oldBlock.Transactions()...)

			collectLogs(oldBlock.Hash())
		}
	} else {
		// reduce new chain and append new chain blocks for inserting later on
		for ; newBlock != nil && newBlock.NumberU64() != oldBlock.NumberU64(); newBlock = bc.GetBlock(newBlock.ParentHash(), newBlock.NumberU64()-1) {
			newChain = append(newChain, newBlock)
		}
	}
	if oldBlock == nil {
		return fmt.Errorf("Invalid old chain")
	}
	if newBlock == nil {
		return fmt.Errorf("Invalid new chain")
	}

	for {
		if oldBlock.Hash() == newBlock.Hash() {
			commonBlock = oldBlock
			break
		}

		oldChain = append(oldChain, oldBlock)
		newChain = append(newChain, newBlock)
		deletedTxs = append(deletedTxs, oldBlock.Transactions()...)
		collectLogs(oldBlock.Hash())

		oldBlock, newBlock = bc.GetBlock(oldBlock.ParentHash(), oldBlock.NumberU64()-1), bc.GetBlock(newBlock.ParentHash(), newBlock.NumberU64()-1)
		if oldBlock == nil {
			return fmt.Errorf("Invalid old chain")
		}
		if newBlock == nil {
			return fmt.Errorf("Invalid new chain")
		}
	}
	// Ensure the user sees large reorgs
	if len(oldChain) > 0 && len(newChain) > 0 {
		logEvent := utils.Logger().Debug()
		if len(oldChain) > 63 {
			logEvent = utils.Logger().Warn()
		}
		logEvent.
			Str("number", commonBlock.Number().String()).
			Str("hash", commonBlock.Hash().Hex()).
			Int("drop", len(oldChain)).
			Str("dropfrom", oldChain[0].Hash().Hex()).
			Int("add", len(newChain)).
			Str("addfrom", newChain[0].Hash().Hex()).
			Msg("Chain split detected")
	} else {
		utils.Logger().Error().
			Str("oldnum", oldBlock.Number().String()).
			Str("oldhash", oldBlock.Hash().Hex()).
			Str("newnum", newBlock.Number().String()).
			Str("newhash", newBlock.Hash().Hex()).
			Msg("Impossible reorg, please file an issue")
	}
	// Insert the new chain, taking care of the proper incremental order
	var addedTxs types.Transactions
	for i := len(newChain) - 1; i >= 0; i-- {
		// insert the block in the canonical way, re-writing history
		bc.insert(newChain[i])
		// write lookup entries for hash based transaction/receipt searches
		rawdb.WriteTxLookupEntries(bc.db, newChain[i])
		addedTxs = append(addedTxs, newChain[i].Transactions()...)
	}
	// calculate the difference between deleted and added transactions
	diff := types.TxDifference(deletedTxs, addedTxs)
	// When transactions get deleted from the database that means the
	// receipts that were created in the fork must also be deleted
	batch := bc.db.NewBatch()
	for _, tx := range diff {
		rawdb.DeleteTxLookupEntry(batch, tx.Hash())
	}
	batch.Write()

	if len(deletedLogs) > 0 {
		go bc.rmLogsFeed.Send(RemovedLogsEvent{deletedLogs})
	}
	if len(oldChain) > 0 {
		go func() {
			for _, block := range oldChain {
				bc.chainSideFeed.Send(ChainSideEvent{Block: block})
			}
		}()
	}

	return nil
}

// PostChainEvents iterates over the events generated by a chain insertion and
// posts them into the event feed.
// TODO: Should not expose PostChainEvents. The chain events should be posted in WriteBlock.
func (bc *BlockChain) PostChainEvents(events []interface{}, logs []*types.Log) {
	// post event logs for further processing
	if logs != nil {
		bc.logsFeed.Send(logs)
	}
	for _, event := range events {
		switch ev := event.(type) {
		case ChainEvent:
			bc.chainFeed.Send(ev)

		case ChainHeadEvent:
			bc.chainHeadFeed.Send(ev)

		case ChainSideEvent:
			bc.chainSideFeed.Send(ev)
		}
	}
}

func (bc *BlockChain) update() {
	futureTimer := time.NewTicker(5 * time.Second)
	defer futureTimer.Stop()
	for {
		select {
		case <-futureTimer.C:
			bc.procFutureBlocks()
		case <-bc.quit:
			return
		}
	}
}

// BadBlocks returns a list of the last 'bad blocks' that the client has seen on the network
func (bc *BlockChain) BadBlocks() []*types.Block {
	blocks := make([]*types.Block, 0, bc.badBlocks.Len())
	for _, hash := range bc.badBlocks.Keys() {
		if blk, exist := bc.badBlocks.Peek(hash); exist {
			block := blk.(*types.Block)
			blocks = append(blocks, block)
		}
	}
	return blocks
}

// addBadBlock adds a bad block to the bad-block LRU cache
func (bc *BlockChain) addBadBlock(block *types.Block) {
	bc.badBlocks.Add(block.Hash(), block)
}

// reportBlock logs a bad block error.
func (bc *BlockChain) reportBlock(block *types.Block, receipts types.Receipts, err error) {
	bc.addBadBlock(block)

	var receiptString string
	for _, receipt := range receipts {
		receiptString += fmt.Sprintf("\t%v\n", receipt)
	}
	utils.Logger().Error().Msgf(`
########## BAD BLOCK #########
Chain config: %v

Number: %v
Hash: 0x%x
%v

Error: %v
##############################
`, bc.chainConfig, block.Number(), block.Hash(), receiptString, err)
}

// InsertHeaderChain attempts to insert the given header chain in to the local
// chain, possibly creating a reorg. If an error is returned, it will return the
// index number of the failing header as well an error describing what went wrong.
//
// The verify parameter can be used to fine tune whether nonce verification
// should be done or not. The reason behind the optional check is because some
// of the header retrieval mechanisms already need to verify nonces, as well as
// because nonces can be verified sparsely, not needing to check each.
func (bc *BlockChain) InsertHeaderChain(chain []*block.Header, checkFreq int) (int, error) {
	start := time.Now()
	if i, err := bc.hc.ValidateHeaderChain(chain, checkFreq); err != nil {
		return i, err
	}

	// Make sure only one thread manipulates the chain at once
	bc.chainmu.Lock()
	defer bc.chainmu.Unlock()

	bc.wg.Add(1)
	defer bc.wg.Done()

	whFunc := func(header *block.Header) error {
		bc.mu.Lock()
		defer bc.mu.Unlock()

		_, err := bc.hc.WriteHeader(header)
		return err
	}

	return bc.hc.InsertHeaderChain(chain, whFunc, start)
}

// writeHeader writes a header into the local chain, given that its parent is
// already known. If the total difficulty of the newly inserted header becomes
// greater than the current known TD, the canonical chain is re-routed.
//
// Note: This method is not concurrent-safe with inserting blocks simultaneously
// into the chain, as side effects caused by reorganisations cannot be emulated
// without the real blocks. Hence, writing headers directly should only be done
// in two scenarios: pure-header mode of operation (light clients), or properly
// separated header/block phases (non-archive clients).
func (bc *BlockChain) writeHeader(header *block.Header) error {
	bc.wg.Add(1)
	defer bc.wg.Done()

	bc.mu.Lock()
	defer bc.mu.Unlock()

	_, err := bc.hc.WriteHeader(header)
	return err
}

// CurrentHeader retrieves the current head header of the canonical chain. The
// header is retrieved from the HeaderChain's internal cache.
func (bc *BlockChain) CurrentHeader() *block.Header {
	return bc.hc.CurrentHeader()
}

// GetTd retrieves a block's total difficulty in the canonical chain from the
// database by hash and number, caching it if found.
func (bc *BlockChain) GetTd(hash common.Hash, number uint64) *big.Int {
	return bc.hc.GetTd(hash, number)
}

// GetTdByHash retrieves a block's total difficulty in the canonical chain from the
// database by hash, caching it if found.
func (bc *BlockChain) GetTdByHash(hash common.Hash) *big.Int {
	return bc.hc.GetTdByHash(hash)
}

// GetHeader retrieves a block header from the database by hash and number,
// caching it if found.
func (bc *BlockChain) GetHeader(hash common.Hash, number uint64) *block.Header {
	return bc.hc.GetHeader(hash, number)
}

// GetHeaderByHash retrieves a block header from the database by hash, caching it if
// found.
func (bc *BlockChain) GetHeaderByHash(hash common.Hash) *block.Header {
	return bc.hc.GetHeaderByHash(hash)
}

// HasHeader checks if a block header is present in the database or not, caching
// it if present.
func (bc *BlockChain) HasHeader(hash common.Hash, number uint64) bool {
	return bc.hc.HasHeader(hash, number)
}

// GetBlockHashesFromHash retrieves a number of block hashes starting at a given
// hash, fetching towards the genesis block.
func (bc *BlockChain) GetBlockHashesFromHash(hash common.Hash, max uint64) []common.Hash {
	return bc.hc.GetBlockHashesFromHash(hash, max)
}

// GetAncestor retrieves the Nth ancestor of a given block. It assumes that either the given block or
// a close ancestor of it is canonical. maxNonCanonical points to a downwards counter limiting the
// number of blocks to be individually checked before we reach the canonical chain.
//
// Note: ancestor == 0 returns the same block, 1 returns its parent and so on.
func (bc *BlockChain) GetAncestor(hash common.Hash, number, ancestor uint64, maxNonCanonical *uint64) (common.Hash, uint64) {
	bc.chainmu.Lock()
	defer bc.chainmu.Unlock()

	return bc.hc.GetAncestor(hash, number, ancestor, maxNonCanonical)
}

// GetHeaderByNumber retrieves a block header from the database by number,
// caching it (associated with its hash) if found.
func (bc *BlockChain) GetHeaderByNumber(number uint64) *block.Header {
	return bc.hc.GetHeaderByNumber(number)
}

// Config retrieves the blockchain's chain configuration.
func (bc *BlockChain) Config() *params.ChainConfig { return bc.chainConfig }

// Engine retrieves the blockchain's consensus engine.
func (bc *BlockChain) Engine() consensus_engine.Engine { return bc.engine }

// SubscribeRemovedLogsEvent registers a subscription of RemovedLogsEvent.
func (bc *BlockChain) SubscribeRemovedLogsEvent(ch chan<- RemovedLogsEvent) event.Subscription {
	return bc.scope.Track(bc.rmLogsFeed.Subscribe(ch))
}

// SubscribeChainEvent registers a subscription of ChainEvent.
func (bc *BlockChain) SubscribeChainEvent(ch chan<- ChainEvent) event.Subscription {
	return bc.scope.Track(bc.chainFeed.Subscribe(ch))
}

// SubscribeChainHeadEvent registers a subscription of ChainHeadEvent.
func (bc *BlockChain) SubscribeChainHeadEvent(ch chan<- ChainHeadEvent) event.Subscription {
	return bc.scope.Track(bc.chainHeadFeed.Subscribe(ch))
}

// SubscribeChainSideEvent registers a subscription of ChainSideEvent.
func (bc *BlockChain) SubscribeChainSideEvent(ch chan<- ChainSideEvent) event.Subscription {
	return bc.scope.Track(bc.chainSideFeed.Subscribe(ch))
}

// SubscribeLogsEvent registers a subscription of []*types.Log.
func (bc *BlockChain) SubscribeLogsEvent(ch chan<- []*types.Log) event.Subscription {
	return bc.scope.Track(bc.logsFeed.Subscribe(ch))
}

// ReadShardState retrieves sharding state given the epoch number.
func (bc *BlockChain) ReadShardState(epoch *big.Int) (shard.State, error) {
	cacheKey := string(epoch.Bytes())
	if cached, ok := bc.shardStateCache.Get(cacheKey); ok {
		shardState := cached.(shard.State)
		return shardState, nil
	}
	shardState, err := rawdb.ReadShardState(bc.db, epoch)
	if err != nil {
		return nil, err
	}
	bc.shardStateCache.Add(cacheKey, shardState)
	return shardState, nil
}

// WriteShardState saves the given sharding state under the given epoch number.
func (bc *BlockChain) WriteShardState(
	epoch *big.Int, shardState shard.State,
) error {
	shardState = shardState.DeepCopy()
	err := rawdb.WriteShardState(bc.db, epoch, shardState)
	if err != nil {
		return err
	}
	cacheKey := string(epoch.Bytes())
	bc.shardStateCache.Add(cacheKey, shardState)
	return nil
}

// WriteShardStateBytes saves the given sharding state under the given epoch number.
func (bc *BlockChain) WriteShardStateBytes(
	epoch *big.Int, shardState []byte,
) error {
	decodeShardState := shard.State{}
	if err := rlp.DecodeBytes(shardState, &decodeShardState); err != nil {
		return err
	}
	err := rawdb.WriteShardStateBytes(bc.db, epoch, shardState)
	if err != nil {
		return err
	}
	cacheKey := string(epoch.Bytes())
	bc.shardStateCache.Add(cacheKey, decodeShardState)
	return nil
}

// ReadLastCommits retrieves last commits.
func (bc *BlockChain) ReadLastCommits() ([]byte, error) {
	if cached, ok := bc.lastCommitsCache.Get("lastCommits"); ok {
		lastCommits := cached.([]byte)
		return lastCommits, nil
	}
	lastCommits, err := rawdb.ReadLastCommits(bc.db)
	if err != nil {
		return nil, err
	}
	return lastCommits, nil
}

// WriteLastCommits saves the commits of last block.
func (bc *BlockChain) WriteLastCommits(lastCommits []byte) error {
	err := rawdb.WriteLastCommits(bc.db, lastCommits)
	if err != nil {
		return err
	}
	bc.lastCommitsCache.Add("lastCommits", lastCommits)
	return nil
}

// GetVdfByNumber retrieves the rand seed given the block number, return 0 if not exist
func (bc *BlockChain) GetVdfByNumber(number uint64) []byte {
	header := bc.GetHeaderByNumber(number)
	if header == nil {
		return []byte{}
	}

	return header.Vdf()
}

// GetVrfByNumber retrieves the randomness preimage given the block number, return 0 if not exist
func (bc *BlockChain) GetVrfByNumber(number uint64) []byte {
	header := bc.GetHeaderByNumber(number)
	if header == nil {
		return []byte{}
	}
	return header.Vrf()
}

// GetShardState returns the shard state for the given epoch,
// creating one if needed.
func (bc *BlockChain) GetShardState(epoch *big.Int) (shard.State, error) {
	shardState, err := bc.ReadShardState(epoch)
	if err == nil { // TODO ek – distinguish ErrNotFound
		return shardState, err
	}
	shardState, err = CalculateNewShardState(bc, epoch)
	if err != nil {
		return nil, err
	}
	err = bc.WriteShardState(epoch, shardState)
	if err != nil {
		return nil, err
	}
	utils.Logger().Debug().Str("epoch", epoch.String()).Msg("saved new shard state")
	return shardState, nil
}

// ChainDb returns the database
func (bc *BlockChain) ChainDb() ethdb.Database { return bc.db }

// GetEpochBlockNumber returns the first block number of the given epoch.
func (bc *BlockChain) GetEpochBlockNumber(epoch *big.Int) (*big.Int, error) {
	// Try cache first
	cacheKey := string(epoch.Bytes())
	if cachedValue, ok := bc.epochCache.Get(cacheKey); ok {
		return (&big.Int{}).SetBytes([]byte(cachedValue.(string))), nil
	}
	blockNum, err := rawdb.ReadEpochBlockNumber(bc.db, epoch)
	if err != nil {
		return nil, ctxerror.New("cannot read epoch block number from database",
			"epoch", epoch,
		).WithCause(err)
	}
	cachedValue := []byte(blockNum.Bytes())
	bc.epochCache.Add(cacheKey, cachedValue)
	return blockNum, nil
}

// StoreEpochBlockNumber stores the given epoch-first block number.
func (bc *BlockChain) StoreEpochBlockNumber(
	epoch *big.Int, blockNum *big.Int,
) error {
	cacheKey := string(epoch.Bytes())
	cachedValue := []byte(blockNum.Bytes())
	bc.epochCache.Add(cacheKey, cachedValue)
	if err := rawdb.WriteEpochBlockNumber(bc.db, epoch, blockNum); err != nil {
		return ctxerror.New("cannot write epoch block number to database",
			"epoch", epoch,
			"epochBlockNum", blockNum,
		).WithCause(err)
	}
	return nil
}

// ReadEpochVrfBlockNums retrieves block numbers with valid VRF for the specified epoch
func (bc *BlockChain) ReadEpochVrfBlockNums(epoch *big.Int) ([]uint64, error) {
	vrfNumbers := []uint64{}
	if cached, ok := bc.randomnessCache.Get("vrf-" + string(epoch.Bytes())); ok {
		encodedVrfNumbers := cached.([]byte)
		if err := rlp.DecodeBytes(encodedVrfNumbers, &vrfNumbers); err != nil {
			return nil, err
		}
		return vrfNumbers, nil
	}

	encodedVrfNumbers, err := rawdb.ReadEpochVrfBlockNums(bc.db, epoch)
	if err != nil {
		return nil, err
	}

	if err := rlp.DecodeBytes(encodedVrfNumbers, &vrfNumbers); err != nil {
		return nil, err
	}
	return vrfNumbers, nil
}

// WriteEpochVrfBlockNums saves block numbers with valid VRF for the specified epoch
func (bc *BlockChain) WriteEpochVrfBlockNums(epoch *big.Int, vrfNumbers []uint64) error {
	encodedVrfNumbers, err := rlp.EncodeToBytes(vrfNumbers)
	if err != nil {
		return err
	}

	err = rawdb.WriteEpochVrfBlockNums(bc.db, epoch, encodedVrfNumbers)
	if err != nil {
		return err
	}
	bc.randomnessCache.Add("vrf-"+string(epoch.Bytes()), encodedVrfNumbers)
	return nil
}

// ReadEpochVdfBlockNum retrieves block number with valid VDF for the specified epoch
func (bc *BlockChain) ReadEpochVdfBlockNum(epoch *big.Int) (*big.Int, error) {
	if cached, ok := bc.randomnessCache.Get("vdf-" + string(epoch.Bytes())); ok {
		encodedVdfNumber := cached.([]byte)
		return new(big.Int).SetBytes(encodedVdfNumber), nil
	}

	encodedVdfNumber, err := rawdb.ReadEpochVdfBlockNum(bc.db, epoch)
	if err != nil {
		return nil, err
	}
	return new(big.Int).SetBytes(encodedVdfNumber), nil
}

// WriteEpochVdfBlockNum saves block number with valid VDF for the specified epoch
func (bc *BlockChain) WriteEpochVdfBlockNum(epoch *big.Int, blockNum *big.Int) error {
	err := rawdb.WriteEpochVdfBlockNum(bc.db, epoch, blockNum.Bytes())
	if err != nil {
		return err
	}

	bc.randomnessCache.Add("vdf-"+string(epoch.Bytes()), blockNum.Bytes())
	return nil
}

// WriteCrossLinks saves the hashes of crosslinks by shardID and blockNum combination key
// temp=true is to write the just received cross link that's not committed into blockchain with consensus
func (bc *BlockChain) WriteCrossLinks(cls []types.CrossLink, temp bool) error {
	var err error
	for i := 0; i < len(cls); i++ {
		cl := cls[i]
		err = rawdb.WriteCrossLinkShardBlock(bc.db, cl.ShardID(), cl.BlockNum().Uint64(), cl.Serialize(), temp)
	}
	return err
}

// DeleteCrossLinks removes the hashes of crosslinks by shardID and blockNum combination key
// temp=true is to write the just received cross link that's not committed into blockchain with consensus
func (bc *BlockChain) DeleteCrossLinks(cls []types.CrossLink, temp bool) error {
	var err error
	for i := 0; i < len(cls); i++ {
		cl := cls[i]
		err = rawdb.DeleteCrossLinkShardBlock(bc.db, cl.ShardID(), cl.BlockNum().Uint64(), temp)
	}
	return err
}

// ReadCrossLink retrieves crosslink given shardID and blockNum.
// temp=true is to retrieve the just received cross link that's not committed into blockchain with consensus
func (bc *BlockChain) ReadCrossLink(shardID uint32, blockNum uint64, temp bool) (*types.CrossLink, error) {
	bytes, err := rawdb.ReadCrossLinkShardBlock(bc.db, shardID, blockNum, temp)
	if err != nil {
		return nil, err
	}
	crossLink, err := types.DeserializeCrossLink(bytes)

	return crossLink, err
}

// WriteShardLastCrossLink saves the last crosslink of a shard
func (bc *BlockChain) WriteShardLastCrossLink(shardID uint32, cl types.CrossLink) error {
	return rawdb.WriteShardLastCrossLink(bc.db, cl.ShardID(), cl.Serialize())
}

// ReadShardLastCrossLink retrieves the last crosslink of a shard.
func (bc *BlockChain) ReadShardLastCrossLink(shardID uint32) (*types.CrossLink, error) {
	bytes, err := rawdb.ReadShardLastCrossLink(bc.db, shardID)
	if err != nil {
		return nil, err
	}
	crossLink, err := types.DeserializeCrossLink(bytes)

	return crossLink, err
}

// IsSameLeaderAsPreviousBlock retrieves a block from the database by number, caching it
func (bc *BlockChain) IsSameLeaderAsPreviousBlock(block *types.Block) bool {
	if IsEpochBlock(block) {
		return false
	}

	previousHeader := bc.GetHeaderByNumber(block.NumberU64() - 1)
	return block.Coinbase() == previousHeader.Coinbase()
}

// ChainDB ...
// TODO(ricl): in eth, this is not exposed. I expose it here because I need it in Harmony object.
// In eth, chainDB is initialized within Ethereum object
func (bc *BlockChain) ChainDB() ethdb.Database {
	return bc.db
}

// GetVMConfig returns the block chain VM config.
func (bc *BlockChain) GetVMConfig() *vm.Config {
	return &bc.vmConfig
}

// GetToShardReceipts filters the cross shard receipts with given destination shardID
func GetToShardReceipts(cxReceipts types.CXReceipts, shardID uint32) types.CXReceipts {
	cxs := types.CXReceipts{}
	for i := range cxReceipts {
		cx := cxReceipts[i]
		if cx.ToShardID == shardID {
			cxs = append(cxs, cx)
		}
	}
	return cxs
}

// ReadCXReceipts retrieves the cross shard transaction receipts of a given shard
// temp=true is to retrieve the just received receipts that's not committed into blockchain with consensus
func (bc *BlockChain) ReadCXReceipts(shardID uint32, blockNum uint64, blockHash common.Hash, temp bool) (types.CXReceipts, error) {
	cxs, err := rawdb.ReadCXReceipts(bc.db, shardID, blockNum, blockHash, temp)
	if err != nil || len(cxs) == 0 {
		return nil, err
	}
	return cxs, nil
}

// WriteCXReceipts saves the cross shard transaction receipts of a given shard
// temp=true is to store the just received receipts that's not committed into blockchain with consensus
func (bc *BlockChain) WriteCXReceipts(shardID uint32, blockNum uint64, blockHash common.Hash, receipts types.CXReceipts, temp bool) error {
	return rawdb.WriteCXReceipts(bc.db, shardID, blockNum, blockHash, receipts, temp)
}

// CXMerkleProof calculates the cross shard transaction merkle proof of a given destination shard
func (bc *BlockChain) CXMerkleProof(shardID uint32, block *types.Block) (*types.CXMerkleProof, error) {
	proof := &types.CXMerkleProof{BlockNum: block.Number(), BlockHash: block.Hash(), ShardID: block.ShardID(), CXReceiptHash: block.Header().OutgoingReceiptHash(), CXShardHashes: []common.Hash{}, ShardIDs: []uint32{}}
	cxs, err := rawdb.ReadCXReceipts(bc.db, shardID, block.NumberU64(), block.Hash(), false)

	if err != nil || cxs == nil {
		return nil, err
	}

	epoch := block.Header().Epoch()
	shardingConfig := ShardingSchedule.InstanceForEpoch(epoch)
	shardNum := int(shardingConfig.NumShards())

	for i := 0; i < shardNum; i++ {
		receipts, err := bc.ReadCXReceipts(uint32(i), block.NumberU64(), block.Hash(), false)
		if err != nil || len(receipts) == 0 {
			continue
		} else {
			hash := types.DeriveSha(receipts)
			proof.CXShardHashes = append(proof.CXShardHashes, hash)
			proof.ShardIDs = append(proof.ShardIDs, uint32(i))
		}
	}
	if len(proof.ShardIDs) == 0 {
		return nil, nil
	}
	return proof, nil
}

// LatestCXReceiptsCheckpoint returns the latest checkpoint
func (bc *BlockChain) LatestCXReceiptsCheckpoint(shardID uint32) uint64 {
	blockNum, _ := rawdb.ReadCXReceiptsProofUnspentCheckpoint(bc.db, shardID)
	return blockNum
}

// NextCXReceiptsCheckpoint returns the next checkpoint blockNum
func (bc *BlockChain) NextCXReceiptsCheckpoint(currentNum uint64, shardID uint32) uint64 {
	lastCheckpoint, _ := rawdb.ReadCXReceiptsProofUnspentCheckpoint(bc.db, shardID)
	newCheckpoint := lastCheckpoint

	// the new checkpoint will not exceed currentNum+1
	for num := lastCheckpoint; num <= currentNum+1; num++ {
		newCheckpoint = num
		by, _ := rawdb.ReadCXReceiptsProofSpent(bc.db, shardID, num)
		if by == rawdb.NAByte {
			// TODO chao: check if there is IncompingReceiptsHash in crosslink header
			// if the rootHash is non-empty, it means incomingReceipts are not delivered
			// otherwise, it means there is no cross-shard transactions for this block
			continue
		}
		if by == rawdb.SpentByte {
			continue
		}
		// the first unspent blockHash found, break the loop
		break
	}
	return newCheckpoint
}

// updateCXReceiptsCheckpoints will update the checkpoint and clean spent receipts upto checkpoint
func (bc *BlockChain) updateCXReceiptsCheckpoints(shardID uint32, currentNum uint64) {
	lastCheckpoint, err := rawdb.ReadCXReceiptsProofUnspentCheckpoint(bc.db, shardID)
	if err != nil {
		utils.Logger().Warn().Msg("[updateCXReceiptsCheckpoints] Cannot get lastCheckpoint")
	}
	newCheckpoint := bc.NextCXReceiptsCheckpoint(currentNum, shardID)
	if lastCheckpoint == newCheckpoint {
		return
	}
	utils.Logger().Debug().Uint64("lastCheckpoint", lastCheckpoint).Uint64("newCheckpont", newCheckpoint).Msg("[updateCXReceiptsCheckpoints]")
	for num := lastCheckpoint; num < newCheckpoint; num++ {
		rawdb.DeleteCXReceiptsProofSpent(bc.db, shardID, num)
	}
	rawdb.WriteCXReceiptsProofUnspentCheckpoint(bc.db, shardID, newCheckpoint)
}

// WriteCXReceiptsProofSpent mark the CXReceiptsProof list with given unspent status
// true: unspent, false: spent
func (bc *BlockChain) WriteCXReceiptsProofSpent(cxps []*types.CXReceiptsProof) {
	for _, cxp := range cxps {
		rawdb.WriteCXReceiptsProofSpent(bc.db, cxp)
	}
}

// IsSpent checks whether a CXReceiptsProof is unspent
func (bc *BlockChain) IsSpent(cxp *types.CXReceiptsProof) bool {
	shardID := cxp.MerkleProof.ShardID
	blockNum := cxp.MerkleProof.BlockNum.Uint64()
	by, _ := rawdb.ReadCXReceiptsProofSpent(bc.db, shardID, blockNum)
	if by == rawdb.SpentByte || cxp.MerkleProof.BlockNum.Uint64() < bc.LatestCXReceiptsCheckpoint(cxp.MerkleProof.ShardID) {
		return true
	}
	return false
}

// UpdateCXReceiptsCheckpointsByBlock cleans checkpoints and update latest checkpoint based on incomingReceipts of the given block
func (bc *BlockChain) UpdateCXReceiptsCheckpointsByBlock(block *types.Block) {
	m := make(map[uint32]uint64)
	for _, cxp := range block.IncomingReceipts() {
		shardID := cxp.MerkleProof.ShardID
		blockNum := cxp.MerkleProof.BlockNum.Uint64()
		if _, ok := m[shardID]; !ok {
			m[shardID] = blockNum
		} else if m[shardID] < blockNum {
			m[shardID] = blockNum
		}
	}

	for k, v := range m {
		utils.Logger().Debug().Uint32("shardID", k).Uint64("blockNum", v).Msg("[CleanCXReceiptsCheckpoints] Cleaning CXReceiptsProof upto")
		bc.updateCXReceiptsCheckpoints(k, v)
	}
}

// ReadTxLookupEntry returns where the given transaction resides in the chain,
// as a (block hash, block number, index in transaction list) triple.
// returns 0, 0 if not found
func (bc *BlockChain) ReadTxLookupEntry(txID common.Hash) (common.Hash, uint64, uint64) {
	return rawdb.ReadTxLookupEntry(bc.db, txID)
}

<<<<<<< HEAD
// ReadStakingValidator reads staking information of given validator
func (bc *BlockChain) ReadStakingValidator(addr common.Address) (*staking.Validator, error) {
	if cached, ok := bc.stakingCache.Get("staking-" + string(addr.Bytes())); ok {
		by := cached.([]byte)
		v := staking.Validator{}
		if err := rlp.DecodeBytes(by, &v); err != nil {
			return nil, err
		}
		return &v, nil
	}

	return rawdb.ReadStakingValidator(bc.db, addr)
}

// WriteStakingValidator reads staking information of given validator
func (bc *BlockChain) WriteStakingValidator(v *staking.Validator) error {
	err := rawdb.WriteStakingValidator(bc.db, v)
	if err != nil {
		return err
	}
	by, err := rlp.EncodeToBytes(v)
	if err != nil {
		return err
	}
	bc.stakingCache.Add("staking-"+string(v.Address.Bytes()), by)
=======
// CurrentValidatorAddresses returns the address of active validators for current epoch
func (bc *BlockChain) CurrentValidatorAddresses() []common.Address {
	return nil
}

// ValidatorCandidates returns the up to date validator candidates for next epoch
func (bc *BlockChain) ValidatorCandidates() []common.Address {
	return nil
}

// ValidatorInformation returns the information of validator
func (bc *BlockChain) ValidatorInformation(addr common.Address) *staking.Validator {
	return nil
}

// DelegatorsInformation returns up to date information of delegators of a given validator address
func (bc *BlockChain) DelegatorsInformation(addr common.Address) []*staking.Delegation {
	return nil
}

// ValidatorStakingWithDelegation returns the amount of staking after applying all delegated stakes
func (bc *BlockChain) ValidatorStakingWithDelegation(addr common.Address) *big.Int {
>>>>>>> 6b0959c0
	return nil
}<|MERGE_RESOLUTION|>--- conflicted
+++ resolved
@@ -2248,7 +2248,6 @@
 	return rawdb.ReadTxLookupEntry(bc.db, txID)
 }
 
-<<<<<<< HEAD
 // ReadStakingValidator reads staking information of given validator
 func (bc *BlockChain) ReadStakingValidator(addr common.Address) (*staking.Validator, error) {
 	if cached, ok := bc.stakingCache.Get("staking-" + string(addr.Bytes())); ok {
@@ -2274,7 +2273,9 @@
 		return err
 	}
 	bc.stakingCache.Add("staking-"+string(v.Address.Bytes()), by)
-=======
+	return nil
+}
+
 // CurrentValidatorAddresses returns the address of active validators for current epoch
 func (bc *BlockChain) CurrentValidatorAddresses() []common.Address {
 	return nil
@@ -2297,6 +2298,5 @@
 
 // ValidatorStakingWithDelegation returns the amount of staking after applying all delegated stakes
 func (bc *BlockChain) ValidatorStakingWithDelegation(addr common.Address) *big.Int {
->>>>>>> 6b0959c0
 	return nil
 }