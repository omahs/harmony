// Copyright 2015 The go-ethereum Authors
// This file is part of the go-ethereum library.
//
// The go-ethereum library is free software: you can redistribute it and/or modify
// it under the terms of the GNU Lesser General Public License as published by
// the Free Software Foundation, either version 3 of the License, or
// (at your option) any later version.
//
// The go-ethereum library is distributed in the hope that it will be useful,
// but WITHOUT ANY WARRANTY; without even the implied warranty of
// MERCHANTABILITY or FITNESS FOR A PARTICULAR PURPOSE. See the
// GNU Lesser General Public License for more details.
//
// You should have received a copy of the GNU Lesser General Public License
// along with the go-ethereum library. If not, see <http://www.gnu.org/licenses/>.

package core

import (
	"fmt"
	"math/big"

	"github.com/ethereum/go-ethereum/common"
	"github.com/ethereum/go-ethereum/ethdb"
	"github.com/harmony-one/harmony/internal/params"

	"github.com/harmony-one/harmony/block"
	consensus_engine "github.com/harmony-one/harmony/consensus/engine"
	"github.com/harmony-one/harmony/core/state"
	"github.com/harmony-one/harmony/core/types"
	"github.com/harmony-one/harmony/core/vm"
	"github.com/harmony-one/harmony/shard"
)

// BlockGen creates blocks for testing.
// See GenerateChain for a detailed explanation.
type BlockGen struct {
	i       int
	parent  *types.Block
	chain   []*types.Block
	header  *block.Header
	statedb *state.DB

	gasPool  *GasPool
	txs      []*types.Transaction
	receipts []*types.Receipt
	uncles   []*block.Header

	config *params.ChainConfig
	engine consensus_engine.Engine
}

// SetCoinbase sets the coinbase of the generated block.
// It can be called at most once.
func (b *BlockGen) SetCoinbase(addr common.Address) {
	if b.gasPool != nil {
		if len(b.txs) > 0 {
			panic("coinbase must be set before adding transactions")
		}
		panic("coinbase can only be set once")
	}
	b.header.Coinbase = addr
	b.gasPool = new(GasPool).AddGas(b.header.GasLimit)
}

// SetExtra sets the extra data field of the generated block.
func (b *BlockGen) SetExtra(data []byte) {
	b.header.Extra = data
}

// SetShardID sets the shardID field of the generated block.
func (b *BlockGen) SetShardID(shardID uint32) {
	b.header.ShardID = shardID
}

// AddTx adds a transaction to the generated block. If no coinbase has
// been set, the block's coinbase is set to the zero address.
//
// AddTx panics if the transaction cannot be executed. In addition to
// the protocol-imposed limitations (gas limit, etc.), there are some
// further limitations on the content of transactions that can be
// added. Notably, contract code relying on the BLOCKHASH instruction
// will panic during execution.
func (b *BlockGen) AddTx(tx *types.Transaction) {
	b.AddTxWithChain(nil, tx)
}

// AddTxWithChain adds a transaction to the generated block. If no coinbase has
// been set, the block's coinbase is set to the zero address.
//
// AddTxWithChain panics if the transaction cannot be executed. In addition to
// the protocol-imposed limitations (gas limit, etc.), there are some
// further limitations on the content of transactions that can be
// added. If contract code relies on the BLOCKHASH instruction,
// the block in chain will be returned.
func (b *BlockGen) AddTxWithChain(bc *BlockChain, tx *types.Transaction) {
	if b.gasPool == nil {
		b.SetCoinbase(common.Address{})
	}
	b.statedb.Prepare(tx.Hash(), common.Hash{}, len(b.txs))
	receipt, _, _, err := ApplyTransaction(b.config, bc, &b.header.Coinbase, b.gasPool, b.statedb, b.header, tx, &b.header.GasUsed, vm.Config{})
	if err != nil {
		panic(err)
	}
	b.txs = append(b.txs, tx)
	b.receipts = append(b.receipts, receipt)
}

// Number returns the block number of the block being generated.
func (b *BlockGen) Number() *big.Int {
	return new(big.Int).Set(b.header.Number)
}

// AddUncheckedReceipt forcefully adds a receipts to the block without a
// backing transaction.
//
// AddUncheckedReceipt will cause consensus failures when used during real
// chain processing. This is best used in conjunction with raw block insertion.
func (b *BlockGen) AddUncheckedReceipt(receipt *types.Receipt) {
	b.receipts = append(b.receipts, receipt)
}

// TxNonce returns the next valid transaction nonce for the
// account at addr. It panics if the account does not exist.
func (b *BlockGen) TxNonce(addr common.Address) uint64 {
	if !b.statedb.Exist(addr) {
		panic("account does not exist")
	}
	return b.statedb.GetNonce(addr)
}

// AddUncle adds an uncle header to the generated block.
func (b *BlockGen) AddUncle(h *block.Header) {
	b.uncles = append(b.uncles, h)
}

// PrevBlock returns a previously generated block by number. It panics if
// num is greater or equal to the number of the block being generated.
// For index -1, PrevBlock returns the parent block given to GenerateChain.
func (b *BlockGen) PrevBlock(index int) *types.Block {
	if index >= b.i {
		panic(fmt.Errorf("block index %d out of range (%d,%d)", index, -1, b.i))
	}
	if index == -1 {
		return b.parent
	}
	return b.chain[index]
}

// GenerateChain creates a chain of n blocks. The first block's
// parent will be the provided parent. db is used to store
// intermediate states and should contain the parent's state trie.
//
// The generator function is called with a new block generator for
// every block. Any transactions and uncles added to the generator
// become part of the block. If gen is nil, the blocks will be empty
// and their coinbase will be the zero address.
//
// Blocks created by GenerateChain do not contain valid proof of work
// values. Inserting them into BlockChain requires use of FakePow or
// a similar non-validating proof of work implementation.
func GenerateChain(config *params.ChainConfig, parent *types.Block, engine consensus_engine.Engine, db ethdb.Database, n int, gen func(int, *BlockGen)) ([]*types.Block, []types.Receipts) {
	if config == nil {
		config = params.TestChainConfig
	}
	blocks, receipts := make(types.Blocks, n), make([]types.Receipts, n)
	chainreader := &fakeChainReader{config: config}
	genblock := func(i int, parent *types.Block, statedb *state.DB) (*types.Block, types.Receipts) {
		b := &BlockGen{i: i, chain: blocks, parent: parent, statedb: statedb, config: config, engine: engine}
		b.header = makeHeader(chainreader, parent, statedb, b.engine)

		//if config.DAOForkSupport && config.DAOForkBlock != nil && config.DAOForkBlock.Cmp(b.header.Number) == 0 {
		//	misc.ApplyDAOHardFork(statedb)
		//}
		// Execute any user modifications to the block
		if gen != nil {
			gen(i, b)
		}
		if b.engine != nil {
			// Finalize and seal the block
			block, err := b.engine.Finalize(chainreader, b.header, statedb, b.txs, b.receipts, nil, nil)
			if err != nil {
				panic(err)
			}

			// Write state changes to db
			root, err := statedb.Commit(config.IsS3(b.header.Epoch))
			if err != nil {
				panic(fmt.Sprintf("state write error: %v", err))
			}
			if err := statedb.Database().TrieDB().Commit(root, false); err != nil {
				panic(fmt.Sprintf("trie write error: %v", err))
			}
			return block, b.receipts
		}
		return nil, nil
	}
	for i := 0; i < n; i++ {
		statedb, err := state.New(parent.Root(), state.NewDatabase(db))
		if err != nil {
			panic(err)
		}
		block, receipt := genblock(i, parent, statedb)
		blocks[i] = block
		receipts[i] = receipt
		parent = block
	}
	return blocks, receipts
}

func makeHeader(chain consensus_engine.ChainReader, parent *types.Block, state *state.DB, engine consensus_engine.Engine) *block.Header {
	var time *big.Int
	if parent.Time() == nil {
		time = big.NewInt(10)
	} else {
		time = new(big.Int).Add(parent.Time(), big.NewInt(10)) // block time is fixed at 10 seconds
	}

<<<<<<< HEAD
	return &types.Header{
		Root:       state.IntermediateRoot(chain.Config().IsS3(parent.Epoch())),
=======
	return &block.Header{
		Root:       state.IntermediateRoot(chain.Config().IsEIP158(parent.Number())),
>>>>>>> 58cfe27a
		ParentHash: parent.Hash(),
		Coinbase:   parent.Coinbase(),
		//Difficulty: engine.CalcDifficulty(chain, time.Uint64(), &types.Header{
		//	Number:     parent.Number(),
		//	Time:       new(big.Int).Sub(time, big.NewInt(10)),
		//	Difficulty: parent.Difficulty(),
		//	UncleHash:  parent.UncleHash(),
		//}),
		GasLimit: CalcGasLimit(parent, parent.GasLimit(), parent.GasLimit()),
		Number:   new(big.Int).Add(parent.Number(), common.Big1),
		Time:     time,
	}
}

// makeHeaderChain creates a deterministic chain of headers rooted at parent.
func makeHeaderChain(parent *block.Header, n int, engine consensus_engine.Engine, db ethdb.Database, seed int) []*block.Header {
	blocks := makeBlockChain(types.NewBlockWithHeader(parent), n, engine, db, seed)
	headers := make([]*block.Header, len(blocks))
	for i, block := range blocks {
		headers[i] = block.Header()
	}
	return headers
}

// makeBlockChain creates a deterministic chain of blocks rooted at parent.
func makeBlockChain(parent *types.Block, n int, engine consensus_engine.Engine, db ethdb.Database, seed int) []*types.Block {
	blocks, _ := GenerateChain(params.TestChainConfig, parent, engine, db, n, func(i int, b *BlockGen) {
		b.SetCoinbase(common.Address{0: byte(seed), 19: byte(i)})
	})
	return blocks
}

type fakeChainReader struct {
	config  *params.ChainConfig
	genesis *types.Block
}

// Config returns the chain configuration.
func (cr *fakeChainReader) Config() *params.ChainConfig {
	return cr.config
}

func (cr *fakeChainReader) CurrentHeader() *block.Header                            { return nil }
func (cr *fakeChainReader) GetHeaderByNumber(number uint64) *block.Header           { return nil }
func (cr *fakeChainReader) GetHeaderByHash(hash common.Hash) *block.Header          { return nil }
func (cr *fakeChainReader) GetHeader(hash common.Hash, number uint64) *block.Header { return nil }
func (cr *fakeChainReader) GetBlock(hash common.Hash, number uint64) *types.Block   { return nil }
func (cr *fakeChainReader) ReadShardState(epoch *big.Int) (shard.State, error)      { return nil, nil }<|MERGE_RESOLUTION|>--- conflicted
+++ resolved
@@ -216,13 +216,8 @@
 		time = new(big.Int).Add(parent.Time(), big.NewInt(10)) // block time is fixed at 10 seconds
 	}
 
-<<<<<<< HEAD
-	return &types.Header{
+	return &block.Header{
 		Root:       state.IntermediateRoot(chain.Config().IsS3(parent.Epoch())),
-=======
-	return &block.Header{
-		Root:       state.IntermediateRoot(chain.Config().IsEIP158(parent.Number())),
->>>>>>> 58cfe27a
 		ParentHash: parent.Hash(),
 		Coinbase:   parent.Coinbase(),
 		//Difficulty: engine.CalcDifficulty(chain, time.Uint64(), &types.Header{
