--- conflicted
+++ resolved
@@ -84,12 +84,8 @@
 
 		blockObj = consensus.FBFTLog.GetBlockByHash(recvMsg.BlockHash)
 		if blockObj == nil {
-<<<<<<< HEAD
-			if err := rlp.DecodeBytes(recvMsg.Block, blockObj); err != nil {
-=======
 			var blockObj2 types.Block
 			if err := rlp.DecodeBytes(recvMsg.Block, &blockObj2); err != nil {
->>>>>>> d52a7c5b
 				consensus.getLogger().Warn().
 					Err(err).
 					Uint64("MsgBlockNum", recvMsg.BlockNum).
