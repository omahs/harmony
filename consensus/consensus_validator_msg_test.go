package consensus

import (
	"testing"

	"github.com/harmony-one/harmony/crypto"
	"github.com/harmony-one/harmony/p2p"
	consensus_proto "github.com/harmony-one/harmony/proto/consensus"
)

func TestConstructCommitMessage(test *testing.T) {
<<<<<<< HEAD
	leader := p2p.Peer{Ip: "1", Port: "2"}
	validator := p2p.Peer{Ip: "3", Port: "5"}
	consensus := New(leader, "0", []p2p.Peer{leader, validator}, leader)
=======
	leader := p2p.Peer{IP: "1", Port: "2"}
	validator := p2p.Peer{IP: "3", Port: "5"}
	consensus := NewConsensus("1", "2", "0", []p2p.Peer{leader, validator}, leader)
>>>>>>> 8cddd154
	consensus.blockHash = [32]byte{}
	_, msg := consensus.constructCommitMessage(consensus_proto.Commit)

	if len(msg) != 1+1+1+4+32+2+32+64 {
		test.Errorf("Commit message is not constructed in the correct size: %d", len(msg))
	}
}

func TestConstructResponseMessage(test *testing.T) {
<<<<<<< HEAD
	leader := p2p.Peer{Ip: "1", Port: "2"}
	validator := p2p.Peer{Ip: "3", Port: "5"}
	consensus := New(leader, "0", []p2p.Peer{leader, validator}, leader)
=======
	leader := p2p.Peer{IP: "1", Port: "2"}
	validator := p2p.Peer{IP: "3", Port: "5"}
	consensus := NewConsensus("1", "2", "0", []p2p.Peer{leader, validator}, leader)
>>>>>>> 8cddd154
	consensus.blockHash = [32]byte{}
	msg := consensus.constructResponseMessage(consensus_proto.Response, crypto.Ed25519Curve.Scalar())

	if len(msg) != 1+1+1+4+32+2+32+64 {
		test.Errorf("Response message is not constructed in the correct size: %d", len(msg))
	}
}<|MERGE_RESOLUTION|>--- conflicted
+++ resolved
@@ -9,15 +9,9 @@
 )
 
 func TestConstructCommitMessage(test *testing.T) {
-<<<<<<< HEAD
-	leader := p2p.Peer{Ip: "1", Port: "2"}
-	validator := p2p.Peer{Ip: "3", Port: "5"}
-	consensus := New(leader, "0", []p2p.Peer{leader, validator}, leader)
-=======
 	leader := p2p.Peer{IP: "1", Port: "2"}
 	validator := p2p.Peer{IP: "3", Port: "5"}
-	consensus := NewConsensus("1", "2", "0", []p2p.Peer{leader, validator}, leader)
->>>>>>> 8cddd154
+	consensus := New(leader, "0", []p2p.Peer{leader, validator}, leader)
 	consensus.blockHash = [32]byte{}
 	_, msg := consensus.constructCommitMessage(consensus_proto.Commit)
 
@@ -27,15 +21,9 @@
 }
 
 func TestConstructResponseMessage(test *testing.T) {
-<<<<<<< HEAD
-	leader := p2p.Peer{Ip: "1", Port: "2"}
-	validator := p2p.Peer{Ip: "3", Port: "5"}
-	consensus := New(leader, "0", []p2p.Peer{leader, validator}, leader)
-=======
 	leader := p2p.Peer{IP: "1", Port: "2"}
 	validator := p2p.Peer{IP: "3", Port: "5"}
-	consensus := NewConsensus("1", "2", "0", []p2p.Peer{leader, validator}, leader)
->>>>>>> 8cddd154
+	consensus := New(leader, "0", []p2p.Peer{leader, validator}, leader)
 	consensus.blockHash = [32]byte{}
 	msg := consensus.constructResponseMessage(consensus_proto.Response, crypto.Ed25519Curve.Scalar())
 
