package main

import (
	"encoding/hex"
	"flag"
	"fmt"
	"math/rand"
	"os"
	"path"
	"runtime"
	"time"

	"github.com/ethereum/go-ethereum/ethdb"
	"github.com/ethereum/go-ethereum/log"

	"github.com/harmony-one/harmony/accounts"
	"github.com/harmony-one/harmony/accounts/keystore"
	"github.com/harmony-one/harmony/consensus"
	"github.com/harmony-one/harmony/core"
	"github.com/harmony-one/harmony/internal/blsgen"
	"github.com/harmony-one/harmony/internal/common"
	nodeconfig "github.com/harmony-one/harmony/internal/configs/node"
	"github.com/harmony-one/harmony/internal/ctxerror"
	"github.com/harmony-one/harmony/internal/genesis"
	hmykey "github.com/harmony-one/harmony/internal/keystore"
	"github.com/harmony-one/harmony/internal/memprofiling"
	"github.com/harmony-one/harmony/internal/profiler"
	"github.com/harmony-one/harmony/internal/shardchain"
	"github.com/harmony-one/harmony/internal/utils"
	"github.com/harmony-one/harmony/node"
	"github.com/harmony-one/harmony/p2p"
	"github.com/harmony-one/harmony/p2p/p2pimpl"
)

var (
	version string
	builtBy string
	builtAt string
	commit  string
)

// InitLDBDatabase initializes a LDBDatabase. isGenesis=true will return the beacon chain database for normal shard nodes
func InitLDBDatabase(ip string, port string, freshDB bool, isBeacon bool) (*ethdb.LDBDatabase, error) {
	var dbFileName string
	if isBeacon {
		dbFileName = fmt.Sprintf("./db/harmony_beacon_%s_%s", ip, port)
	} else {
		dbFileName = fmt.Sprintf("./db/harmony_%s_%s", ip, port)
	}
	if freshDB {
		var err = os.RemoveAll(dbFileName)
		if err != nil {
			fmt.Println(err.Error())
		}
	}
	return ethdb.NewLDBDatabase(dbFileName, 0, 0)
}

func printVersion(me string) {
	fmt.Fprintf(os.Stderr, "Harmony (C) 2018. %v, version %v-%v (%v %v)\n", path.Base(me), version, commit, builtBy, builtAt)
	os.Exit(0)
}

func initLogFile(logFolder, role, ip, port string, onlyLogTps bool) {
	// Setup a logger to stdout and log file.
	if err := os.MkdirAll(logFolder, 0755); err != nil {
		panic(err)
	}
	logFileName := fmt.Sprintf("./%v/%s-%v-%v.log", logFolder, role, ip, port)
	fileHandler := log.Must.FileHandler(logFileName, log.JSONFormat())
	utils.AddLogHandler(fileHandler)

	if onlyLogTps {
		matchFilterHandler := log.MatchFilterHandler("msg", "TPS Report", utils.GetLogInstance().GetHandler())
		utils.GetLogInstance().SetHandler(matchFilterHandler)
	}
}

var (
	ip               = flag.String("ip", "127.0.0.1", "ip of the node")
	port             = flag.String("port", "9000", "port of the node.")
	logFolder        = flag.String("log_folder", "latest", "the folder collecting the logs of this execution")
	freshDB          = flag.Bool("fresh_db", false, "true means the existing disk based db will be removed")
	profile          = flag.Bool("profile", false, "Turn on profiling (CPU, Memory).")
	metricsReportURL = flag.String("metrics_report_url", "", "If set, reports metrics to this URL.")
	versionFlag      = flag.Bool("version", false, "Output version info")
	onlyLogTps       = flag.Bool("only_log_tps", false, "Only log TPS if true")
	//Leader needs to have a minimal number of peers to start consensus
	minPeers = flag.Int("min_peers", 100, "Minimal number of Peers in shard")
	// Key file to store the private key of staking account.
	stakingKeyFile = flag.String("staking_key", "./.stakingkey", "the private key file of the harmony node")
	// Key file to store the private key
	keyFile = flag.String("key", "./.hmykey", "the p2p key file of the harmony node")
	// isGenesis indicates this node is a genesis node
	isGenesis = flag.Bool("is_genesis", true, "true means this node is a genesis node")
	// isArchival indicates this node is an archival node that will save and archive current blockchain
	isArchival = flag.Bool("is_archival", false, "true means this node is a archival node")
	// delayCommit is the commit-delay timer, used by Harmony nodes
	delayCommit = flag.String("delay_commit", "0ms", "how long to delay sending commit messages in consensus, ex: 500ms, 1s")
	// isExplorer indicates this node is a node to serve explorer
	isExplorer = flag.Bool("is_explorer", false, "true means this node is a node to serve explorer")
	// isNewNode indicates this node is a new node
	isNewNode          = flag.Bool("is_newnode", false, "true means this node is a new node")
	shardID            = flag.Int("shard_id", -1, "the shard ID of this node")
	enableMemProfiling = flag.Bool("enableMemProfiling", false, "Enable memsize logging.")
	enableGC           = flag.Bool("enableGC", true, "Enable calling garbage collector manually .")
	blsKeyFile         = flag.String("blskey_file", "", "The encrypted file of bls serialized private key by passphrase.")
	blsPass            = flag.String("blspass", "", "The file containing passphrase to decrypt the encrypted bls file.")

	// logConn logs incoming/outgoing connections
	logConn = flag.Bool("log_conn", false, "log incoming/outgoing connections")

	keystoreDir = flag.String("keystore", hmykey.DefaultKeyStoreDir, "The default keystore directory")

	// -nopass is false by default.  The keyfile must be encrypted.
	hmyNoPass = flag.Bool("nopass", false, "No passphrase for the key (testing only)")
	// -pass takes on "pass:password", "env:var", "file:pathname",
	// "fd:number", or "stdin" form.
	// See “PASS PHRASE ARGUMENTS” section of openssl(1) for details.
	hmyPass = flag.String("pass", "", "how to get passphrase for the key")

	stakingAccounts = flag.String("accounts", "", "account addresses of the node")

	ks             *keystore.KeyStore
	myAccount      accounts.Account
	genesisAccount *genesis.DeployAccount
	accountIndex   int

	// logging verbosity
	verbosity = flag.Int("verbosity", 5, "Logging verbosity: 0=silent, 1=error, 2=warn, 3=info, 4=debug, 5=detail (default: 5)")

	// dbDir is the database directory.
	dbDir = flag.String("db_dir", "", "blockchain database directory")

	// Disable view change.
	disableViewChange = flag.Bool("disable_view_change", false,
		"Do not propose view change (testing only)")
)

func initSetup() {
	if *versionFlag {
		printVersion(os.Args[0])
	}

	// Set port and ip to global config.
	nodeconfig.GetDefaultConfig().Port = *port
	nodeconfig.GetDefaultConfig().IP = *ip

	// Setup mem profiling.
	memprofiling.GetMemProfiling().Config()

	// Logging setup
	utils.SetLogContext(*port, *ip)
	utils.SetLogVerbosity(log.Lvl(*verbosity))

	// Set default keystore Dir
	hmykey.DefaultKeyStoreDir = *keystoreDir

	// Add GOMAXPROCS to achieve max performance.
	runtime.GOMAXPROCS(1024)

	// Set up randomization seed.
	rand.Seed(int64(time.Now().Nanosecond()))

	if len(utils.BootNodes) == 0 {
		bootNodeAddrs, err := utils.StringsToAddrs(utils.DefaultBootNodeAddrStrings)
		if err != nil {
			panic(err)
		}
		utils.BootNodes = bootNodeAddrs
	}

	if !*isExplorer { // Explorer node doesn't need the following setup
		setupConsensusKeys()
	} else {
		genesisAccount = &genesis.DeployAccount{}
		genesisAccount.ShardID = uint32(*shardID)
	}

	// Set up manual call for garbage collection.
	if *enableGC {
		memprofiling.MaybeCallGCPeriodically()
	}
}

func setupConsensusKeys() {
	ks = hmykey.GetHmyKeyStore()

	allAccounts := ks.Accounts()

	// TODO: lc try to enable multiple staking accounts per node
	accountIndex, genesisAccount = genesis.FindAccount(*stakingAccounts)

	if genesisAccount == nil {
		fmt.Printf("Can't find the account address: %v\n", *stakingAccounts)
		os.Exit(100)
	}

	foundAccount := false
	for _, account := range allAccounts {
		if common.ParseAddr(genesisAccount.Address) == account.Address {
			myAccount = account
			foundAccount = true
			break
		}
	}

	if !foundAccount {
		fmt.Printf("Can't find the matching account key: %v\n", genesisAccount.Address)
		os.Exit(101)
	}

	genesisAccount.ShardID = uint32(accountIndex % core.GenesisShardNum)

	fmt.Printf("My Account: %s\n", common.MustAddressToBech32(myAccount.Address))
	fmt.Printf("Key URL: %s\n", myAccount.URL)
	fmt.Printf("My Genesis Account: %v\n", *genesisAccount)

	var myPass string
	if !*hmyNoPass {
		if *hmyPass == "" {
			myPass = utils.AskForPassphrase("Passphrase: ")
		} else if pass, err := utils.GetPassphraseFromSource(*hmyPass); err != nil {
			fmt.Printf("Cannot read passphrase: %s\n", err)
			os.Exit(3)
		} else {
			myPass = pass
		}
		err := ks.Unlock(myAccount, myPass)
		if err != nil {
			fmt.Printf("Wrong Passphrase! Unable to unlock account key!\n")
			os.Exit(3)
		}
	}
	hmykey.SetHmyPass(myPass)
}

func setUpConsensusKey(nodeConfig *nodeconfig.ConfigType) {
	// If FN node running, they should either specify blsPrivateKey or the file with passphrase
	if *blsKeyFile != "" && *blsPass != "" {
		passPhrase, err := utils.GetPassphraseFromSource(*blsPass)
		if err != nil {
			fmt.Printf("error when reading passphrase file: %v\n", err)
			os.Exit(100)
		}
		consensusPriKey, err := blsgen.LoadBlsKeyWithPassPhrase(*blsKeyFile, passPhrase)
		if err != nil {
			fmt.Printf("error when loading bls key, err :%v\n", err)
			os.Exit(100)
		}
		if !genesis.IsBlsPublicKeyWhiteListed(consensusPriKey.GetPublicKey().SerializeToHexStr()) {
			fmt.Println("Your bls key is not whitelisted")
			os.Exit(100)
		}

		// Consensus keys are the BLS12-381 keys used to sign consensus messages
		nodeConfig.ConsensusPriKey, nodeConfig.ConsensusPubKey = consensusPriKey, consensusPriKey.GetPublicKey()
		if nodeConfig.ConsensusPriKey == nil || nodeConfig.ConsensusPubKey == nil {
			fmt.Println("error to get consensus keys.")
			os.Exit(100)
		}
	} else {
		fmt.Println("Internal nodes need to have pass to decrypt blskey")
		os.Exit(101)
	}
}

func createGlobalConfig() *nodeconfig.ConfigType {
	var err error
	var myShardID uint32

	nodeConfig := nodeconfig.GetDefaultConfig()

	if !*isExplorer { // Explorer node doesn't need the following setup
		// Specified Shard ID override calculated Shard ID
		if *shardID >= 0 {
			utils.GetLogInstance().Info("ShardID Override", "original", genesisAccount.ShardID, "override", *shardID)
			genesisAccount.ShardID = uint32(*shardID)
		}

		if !*isNewNode {
			nodeConfig = nodeconfig.GetShardConfig(uint32(genesisAccount.ShardID))
		} else {
			myShardID = 0 // This should be default value as new node doesn't belong to any shard.
			if *shardID >= 0 {
				utils.GetLogInstance().Info("ShardID Override", "original", myShardID, "override", *shardID)
				myShardID = uint32(*shardID)
				nodeConfig = nodeconfig.GetShardConfig(myShardID)
			}
		}

		// The initial genesis nodes are sequentially put into genesis shards based on their accountIndex
		nodeConfig.ShardID = uint32(genesisAccount.ShardID)

<<<<<<< HEAD
		// Key Setup ================= [Start]
		consensusPriKey := &bls.SecretKey{}

		if *isGenesis {
			err := consensusPriKey.DeserializeHexStr(genesisAccount.BlsPriKey)
			if err != nil {
				panic(fmt.Errorf("Failed to parse BLS private key: %s, %s", genesisAccount.BlsPriKey, err))
			}
		} else {
			// NewNode won't work
			/*
				err := consensusPriKey.DeserializeHexStr(genesis.NewNodeAccounts[])
				if err != nil {
					panic(fmt.Errorf("generate key error"))
				}
			*/
		}

		// Consensus keys are the BLS12-381 keys used to sign consensus messages
		nodeConfig.ConsensusPriKey, nodeConfig.ConsensusPubKey = consensusPriKey, consensusPriKey.GetPublicKey()
		if nodeConfig.ConsensusPriKey == nil || nodeConfig.ConsensusPubKey == nil {
			panic(fmt.Errorf("Failed to initialize BLS keys: %s", consensusPriKey.SerializeToHexStr()))
		}
		// Key Setup ================= [End]
	}

=======
	// Set up consensus keys.
	setUpConsensusKey(nodeConfig)
	// P2p private key is used for secure message transfer between p2p nodes.
	nodeConfig.P2pPriKey, _, err = utils.LoadKeyFromFile(*keyFile)
	if err != nil {
		panic(err)
	}

>>>>>>> 6a73e732
	nodeConfig.SelfPeer = p2p.Peer{IP: *ip, Port: *port, ConsensusPubKey: nodeConfig.ConsensusPubKey}

	if accountIndex < core.GenesisShardNum { // The first node in a shard is the leader at genesis
		nodeConfig.Leader = nodeConfig.SelfPeer
		nodeConfig.StringRole = "leader"
	} else {
		nodeConfig.StringRole = "validator"
	}

	// P2p private key is used for secure message transfer between p2p nodes.
	nodeConfig.P2pPriKey, _, err = utils.LoadKeyFromFile(*keyFile)
	if err != nil {
		panic(err)
	}

	nodeConfig.Host, err = p2pimpl.NewHost(&nodeConfig.SelfPeer, nodeConfig.P2pPriKey)
	if *logConn {
		nodeConfig.Host.GetP2PHost().Network().Notify(utils.NewConnLogger(utils.GetLogInstance()))
	}
	if err != nil {
		panic("unable to new host in harmony")
	}

	if err := nodeConfig.Host.AddPeer(&nodeConfig.Leader); err != nil {
		ctxerror.Warn(utils.GetLogger(), err, "(*p2p.Host).AddPeer failed",
			"peer", &nodeConfig.Leader)
	}

	nodeConfig.DBDir = *dbDir

	return nodeConfig
}

func setUpConsensusAndNode(nodeConfig *nodeconfig.ConfigType) *node.Node {
	// Consensus object.
	// TODO: consensus object shouldn't start here
	// TODO(minhdoan): During refactoring, found out that the peers list is actually empty. Need to clean up the logic of consensus later.
	currentConsensus, err := consensus.New(nodeConfig.Host, nodeConfig.ShardID, nodeConfig.Leader, nodeConfig.ConsensusPriKey)
	if err != nil {
		fmt.Fprintf(os.Stderr, "Error :%v \n", err)
		os.Exit(1)
	}
	commitDelay, err := time.ParseDuration(*delayCommit)
	if err != nil || commitDelay < 0 {
		_, _ = fmt.Fprintf(os.Stderr, "invalid commit delay %#v", *delayCommit)
		os.Exit(1)
	}
	currentConsensus.SetCommitDelay(commitDelay)
	currentConsensus.MinPeers = *minPeers
	if *disableViewChange {
		currentConsensus.DisableViewChangeForTestingOnly()
	}

	// Current node.
	chainDBFactory := &shardchain.LDBFactory{RootDir: nodeConfig.DBDir}
	currentNode := node.New(nodeConfig.Host, currentConsensus, chainDBFactory, *isArchival)
	currentNode.NodeConfig.SetRole(nodeconfig.NewNode)
	currentNode.StakingAccount = myAccount
	utils.GetLogInstance().Info("node account set",
		"address", common.MustAddressToBech32(currentNode.StakingAccount.Address))

	if gsif, err := consensus.NewGenesisStakeInfoFinder(); err == nil {
		currentConsensus.SetStakeInfoFinder(gsif)
	} else {
		_, _ = fmt.Fprintf(os.Stderr, "Cannot initialize stake info: %v\n", err)
		os.Exit(1)
	}

	// TODO: refactor the creation of blockchain out of node.New()
	currentConsensus.ChainReader = currentNode.Blockchain()

	// TODO: the setup should only based on shard state
	if *isGenesis {
		// TODO: need change config file and use switch instead of complicated "if else" condition
		if nodeConfig.ShardID == 0 { // Beacon chain
			nodeConfig.SetIsBeacon(true)
			if nodeConfig.StringRole == "leader" {
				currentNode.NodeConfig.SetRole(nodeconfig.BeaconLeader)
				currentNode.NodeConfig.SetIsLeader(true)
			} else {
				currentNode.NodeConfig.SetRole(nodeconfig.BeaconValidator)
				currentNode.NodeConfig.SetIsLeader(false)
			}
			currentNode.NodeConfig.SetShardGroupID(p2p.GroupIDBeacon)
			currentNode.NodeConfig.SetClientGroupID(p2p.GroupIDBeaconClient)
		} else {
			if nodeConfig.StringRole == "leader" {
				currentNode.NodeConfig.SetRole(nodeconfig.ShardLeader)
				currentNode.NodeConfig.SetIsLeader(true)
			} else {
				currentNode.NodeConfig.SetRole(nodeconfig.ShardValidator)
				currentNode.NodeConfig.SetIsLeader(false)
			}
			currentNode.NodeConfig.SetShardGroupID(p2p.NewGroupIDByShardID(p2p.ShardID(nodeConfig.ShardID)))
			currentNode.NodeConfig.SetClientGroupID(p2p.NewClientGroupIDByShardID(p2p.ShardID(nodeConfig.ShardID)))
		}
	} else {
		if *isNewNode {
			currentNode.NodeConfig.SetRole(nodeconfig.NewNode)
			currentNode.NodeConfig.SetClientGroupID(p2p.GroupIDBeaconClient)
			currentNode.NodeConfig.SetBeaconGroupID(p2p.GroupIDBeacon)
			if *shardID > -1 {
				// I will be a validator (single leader is fixed for now)
				currentNode.NodeConfig.SetRole(nodeconfig.ShardValidator)
				currentNode.NodeConfig.SetIsLeader(false)
				currentNode.NodeConfig.SetShardGroupID(p2p.NewGroupIDByShardID(p2p.ShardID(nodeConfig.ShardID)))
				currentNode.NodeConfig.SetClientGroupID(p2p.NewClientGroupIDByShardID(p2p.ShardID(nodeConfig.ShardID)))
			}
		} else if *isExplorer {
			currentNode.NodeConfig.SetRole(nodeconfig.ExplorerNode)
			currentNode.NodeConfig.SetIsLeader(false)
			currentNode.NodeConfig.SetShardGroupID(p2p.NewGroupIDByShardID(p2p.ShardID(*shardID)))
			currentNode.NodeConfig.SetClientGroupID(p2p.NewClientGroupIDByShardID(p2p.ShardID(*shardID)))
		} else if nodeConfig.StringRole == "leader" {
			currentNode.NodeConfig.SetRole(nodeconfig.ShardLeader)
			currentNode.NodeConfig.SetIsLeader(true)
			currentNode.NodeConfig.SetShardGroupID(p2p.GroupIDUnknown)
		} else {
			currentNode.NodeConfig.SetRole(nodeconfig.ShardValidator)
			currentNode.NodeConfig.SetIsLeader(false)
			currentNode.NodeConfig.SetShardGroupID(p2p.GroupIDUnknown)
		}
	}
	currentNode.NodeConfig.ConsensusPubKey = nodeConfig.ConsensusPubKey
	currentNode.NodeConfig.ConsensusPriKey = nodeConfig.ConsensusPriKey

	// TODO: Disable drand. Currently drand isn't functioning but we want to compeletely turn it off for full protection.
	// Enable it back after mainnet.
	// dRand := drand.New(nodeConfig.Host, nodeConfig.ShardID, []p2p.Peer{}, nodeConfig.Leader, currentNode.ConfirmedBlockChannel, nodeConfig.ConsensusPriKey)
	// currentNode.Consensus.RegisterPRndChannel(dRand.PRndChannel)
	// currentNode.Consensus.RegisterRndChannel(dRand.RndChannel)
	// currentNode.DRand = dRand

	// This needs to be executed after consensus and drand are setup
	if !*isNewNode || *shardID > -1 { // initial staking new node doesn't need to initialize shard state
		// TODO: Have a better why to distinguish non-genesis node
		if err := currentNode.InitShardState(*shardID == -1 && !*isNewNode); err != nil {
			ctxerror.Crit(utils.GetLogger(), err, "InitShardState failed",
				"shardID", *shardID, "isNewNode", *isNewNode)
		}
	}

	// Set the consensus ID to be the current block number
	height := currentNode.Blockchain().CurrentBlock().NumberU64()

	currentConsensus.SetViewID(uint32(height))
	utils.GetLogInstance().Info("Init Blockchain", "height", height)

	// Assign closure functions to the consensus object
	currentConsensus.BlockVerifier = currentNode.VerifyNewBlock
	currentConsensus.OnConsensusDone = currentNode.PostConsensusProcessing
	currentNode.State = node.NodeWaitToJoin

	// Watching currentNode and currentConsensus.
	memprofiling.GetMemProfiling().Add("currentNode", currentNode)
	memprofiling.GetMemProfiling().Add("currentConsensus", currentConsensus)
	return currentNode
}

func main() {
	flag.Var(&utils.BootNodes, "bootnodes", "a list of bootnode multiaddress (delimited by ,)")
	flag.Parse()

	// Configure log parameters
	utils.SetLogContext(*port, *ip)
	utils.SetLogVerbosity(log.Lvl(*verbosity))

	initSetup()
	nodeConfig := createGlobalConfig()
	initLogFile(*logFolder, nodeConfig.StringRole, *ip, *port, *onlyLogTps)

	// Start Profiler for leader if profile argument is on
	if nodeConfig.StringRole == "leader" && (*profile || *metricsReportURL != "") {
		prof := profiler.GetProfiler()
		prof.Config(nodeConfig.ShardID, *metricsReportURL)
		if *profile {
			prof.Start()
		}
	}
	currentNode := setUpConsensusAndNode(nodeConfig)
	//if consensus.ShardID != 0 {
	//	go currentNode.SupportBeaconSyncing()
	//}

	utils.GetLogInstance().Info("==== New Harmony Node ====",
		"BlsPubKey", hex.EncodeToString(nodeConfig.ConsensusPubKey.Serialize()),
		"ShardID", nodeConfig.ShardID,
		"ShardGroupID", nodeConfig.GetShardGroupID(),
		"BeaconGroupID", nodeConfig.GetBeaconGroupID(),
		"ClientGroupID", nodeConfig.GetClientGroupID(),
		"Role", currentNode.NodeConfig.Role(),
		"multiaddress", fmt.Sprintf("/ip4/%s/tcp/%s/p2p/%s",
			*ip, *port, nodeConfig.Host.GetID().Pretty()))

	if *enableMemProfiling {
		memprofiling.GetMemProfiling().Start()
	}
	go currentNode.SupportSyncing()
	currentNode.ServiceManagerSetup()
	if err := currentNode.StartRPC(*port); err != nil {
		ctxerror.Warn(utils.GetLogger(), err, "StartRPC failed")
	}
	currentNode.RunServices()
	currentNode.StartServer()
}<|MERGE_RESOLUTION|>--- conflicted
+++ resolved
@@ -171,7 +171,7 @@
 	}
 
 	if !*isExplorer { // Explorer node doesn't need the following setup
-		setupConsensusKeys()
+		setupECDSAKeys()
 	} else {
 		genesisAccount = &genesis.DeployAccount{}
 		genesisAccount.ShardID = uint32(*shardID)
@@ -183,7 +183,7 @@
 	}
 }
 
-func setupConsensusKeys() {
+func setupECDSAKeys() {
 	ks = hmykey.GetHmyKeyStore()
 
 	allAccounts := ks.Accounts()
@@ -235,7 +235,7 @@
 	hmykey.SetHmyPass(myPass)
 }
 
-func setUpConsensusKey(nodeConfig *nodeconfig.ConfigType) {
+func setUpBLSKey(nodeConfig *nodeconfig.ConfigType) {
 	// If FN node running, they should either specify blsPrivateKey or the file with passphrase
 	if *blsKeyFile != "" && *blsPass != "" {
 		passPhrase, err := utils.GetPassphraseFromSource(*blsPass)
@@ -292,46 +292,20 @@
 		// The initial genesis nodes are sequentially put into genesis shards based on their accountIndex
 		nodeConfig.ShardID = uint32(genesisAccount.ShardID)
 
-<<<<<<< HEAD
 		// Key Setup ================= [Start]
-		consensusPriKey := &bls.SecretKey{}
-
-		if *isGenesis {
-			err := consensusPriKey.DeserializeHexStr(genesisAccount.BlsPriKey)
-			if err != nil {
-				panic(fmt.Errorf("Failed to parse BLS private key: %s, %s", genesisAccount.BlsPriKey, err))
-			}
-		} else {
-			// NewNode won't work
-			/*
-				err := consensusPriKey.DeserializeHexStr(genesis.NewNodeAccounts[])
-				if err != nil {
-					panic(fmt.Errorf("generate key error"))
-				}
-			*/
-		}
-
-		// Consensus keys are the BLS12-381 keys used to sign consensus messages
-		nodeConfig.ConsensusPriKey, nodeConfig.ConsensusPubKey = consensusPriKey, consensusPriKey.GetPublicKey()
-		if nodeConfig.ConsensusPriKey == nil || nodeConfig.ConsensusPubKey == nil {
-			panic(fmt.Errorf("Failed to initialize BLS keys: %s", consensusPriKey.SerializeToHexStr()))
+		// Set up consensus keys.
+		setUpBLSKey(nodeConfig)
+		// P2p private key is used for secure message transfer between p2p nodes.
+		nodeConfig.P2pPriKey, _, err = utils.LoadKeyFromFile(*keyFile)
+		if err != nil {
+			panic(err)
 		}
 		// Key Setup ================= [End]
 	}
 
-=======
-	// Set up consensus keys.
-	setUpConsensusKey(nodeConfig)
-	// P2p private key is used for secure message transfer between p2p nodes.
-	nodeConfig.P2pPriKey, _, err = utils.LoadKeyFromFile(*keyFile)
-	if err != nil {
-		panic(err)
-	}
-
->>>>>>> 6a73e732
 	nodeConfig.SelfPeer = p2p.Peer{IP: *ip, Port: *port, ConsensusPubKey: nodeConfig.ConsensusPubKey}
 
-	if accountIndex < core.GenesisShardNum { // The first node in a shard is the leader at genesis
+	if accountIndex < core.GenesisShardNum && !*isExplorer { // The first node in a shard is the leader at genesis
 		nodeConfig.Leader = nodeConfig.SelfPeer
 		nodeConfig.StringRole = "leader"
 	} else {
