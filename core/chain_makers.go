// Copyright 2015 The go-ethereum Authors
// This file is part of the go-ethereum library.
//
// The go-ethereum library is free software: you can redistribute it and/or modify
// it under the terms of the GNU Lesser General Public License as published by
// the Free Software Foundation, either version 3 of the License, or
// (at your option) any later version.
//
// The go-ethereum library is distributed in the hope that it will be useful,
// but WITHOUT ANY WARRANTY; without even the implied warranty of
// MERCHANTABILITY or FITNESS FOR A PARTICULAR PURPOSE. See the
// GNU Lesser General Public License for more details.
//
// You should have received a copy of the GNU Lesser General Public License
// along with the go-ethereum library. If not, see <http://www.gnu.org/licenses/>.

package core

import (
	"fmt"
	"math/big"

	"github.com/ethereum/go-ethereum/common"
	"github.com/ethereum/go-ethereum/ethdb"
	"github.com/harmony-one/harmony/internal/params"

	"github.com/harmony-one/harmony/block"
	consensus_engine "github.com/harmony-one/harmony/consensus/engine"
	"github.com/harmony-one/harmony/core/state"
	"github.com/harmony-one/harmony/core/types"
	"github.com/harmony-one/harmony/core/vm"
	"github.com/harmony-one/harmony/shard"
)

// BlockGen creates blocks for testing.
// See GenerateChain for a detailed explanation.
type BlockGen struct {
	i       int
	parent  *types.Block
	chain   []*types.Block
	header  *block.Header
	statedb *state.DB

	gasPool  *GasPool
	txs      []*types.Transaction
	receipts []*types.Receipt
	uncles   []*block.Header

	config *params.ChainConfig
	engine consensus_engine.Engine
}

// SetCoinbase sets the coinbase of the generated block.
// It can be called at most once.
func (b *BlockGen) SetCoinbase(addr common.Address) {
	if b.gasPool != nil {
		if len(b.txs) > 0 {
			panic("coinbase must be set before adding transactions")
		}
		panic("coinbase can only be set once")
	}
	b.header.SetCoinbase(addr)
	b.gasPool = new(GasPool).AddGas(b.header.GasLimit())
}

// SetExtra sets the extra data field of the generated block.
func (b *BlockGen) SetExtra(data []byte) {
	b.header.SetExtra(data)
}

// SetShardID sets the shardID field of the generated block.
func (b *BlockGen) SetShardID(shardID uint32) {
	b.header.SetShardID(shardID)
}

// AddTx adds a transaction to the generated block. If no coinbase has
// been set, the block's coinbase is set to the zero address.
//
// AddTx panics if the transaction cannot be executed. In addition to
// the protocol-imposed limitations (gas limit, etc.), there are some
// further limitations on the content of transactions that can be
// added. Notably, contract code relying on the BLOCKHASH instruction
// will panic during execution.
func (b *BlockGen) AddTx(tx *types.Transaction) {
	b.AddTxWithChain(nil, tx)
}

// AddTxWithChain adds a transaction to the generated block. If no coinbase has
// been set, the block's coinbase is set to the zero address.
//
// AddTxWithChain panics if the transaction cannot be executed. In addition to
// the protocol-imposed limitations (gas limit, etc.), there are some
// further limitations on the content of transactions that can be
// added. If contract code relies on the BLOCKHASH instruction,
// the block in chain will be returned.
func (b *BlockGen) AddTxWithChain(bc *BlockChain, tx *types.Transaction) {
	if b.gasPool == nil {
		b.SetCoinbase(common.Address{})
	}
	b.statedb.Prepare(tx.Hash(), common.Hash{}, len(b.txs))
	coinbase := b.header.Coinbase()
	gasUsed := b.header.GasUsed()
	receipt, _, _, err := ApplyTransaction(b.config, bc, &coinbase, b.gasPool, b.statedb, b.header, tx, &gasUsed, vm.Config{})
	b.header.SetGasUsed(gasUsed)
	b.header.SetCoinbase(coinbase)
	if err != nil {
		panic(err)
	}
	b.txs = append(b.txs, tx)
	b.receipts = append(b.receipts, receipt)
}

// Number returns the block number of the block being generated.
func (b *BlockGen) Number() *big.Int {
	return b.header.Number()
}

// AddUncheckedReceipt forcefully adds a receipts to the block without a
// backing transaction.
//
// AddUncheckedReceipt will cause consensus failures when used during real
// chain processing. This is best used in conjunction with raw block insertion.
func (b *BlockGen) AddUncheckedReceipt(receipt *types.Receipt) {
	b.receipts = append(b.receipts, receipt)
}

// TxNonce returns the next valid transaction nonce for the
// account at addr. It panics if the account does not exist.
func (b *BlockGen) TxNonce(addr common.Address) uint64 {
	if !b.statedb.Exist(addr) {
		panic("account does not exist")
	}
	return b.statedb.GetNonce(addr)
}

// AddUncle adds an uncle header to the generated block.
func (b *BlockGen) AddUncle(h *block.Header) {
	b.uncles = append(b.uncles, h)
}

// PrevBlock returns a previously generated block by number. It panics if
// num is greater or equal to the number of the block being generated.
// For index -1, PrevBlock returns the parent block given to GenerateChain.
func (b *BlockGen) PrevBlock(index int) *types.Block {
	if index >= b.i {
		panic(fmt.Errorf("block index %d out of range (%d,%d)", index, -1, b.i))
	}
	if index == -1 {
		return b.parent
	}
	return b.chain[index]
}

// GenerateChain creates a chain of n blocks. The first block's
// parent will be the provided parent. db is used to store
// intermediate states and should contain the parent's state trie.
//
// The generator function is called with a new block generator for
// every block. Any transactions and uncles added to the generator
// become part of the block. If gen is nil, the blocks will be empty
// and their coinbase will be the zero address.
//
// Blocks created by GenerateChain do not contain valid proof of work
// values. Inserting them into BlockChain requires use of FakePow or
// a similar non-validating proof of work implementation.
func GenerateChain(config *params.ChainConfig, parent *types.Block, engine consensus_engine.Engine, db ethdb.Database, n int, gen func(int, *BlockGen)) ([]*types.Block, []types.Receipts) {
	if config == nil {
		config = params.TestChainConfig
	}
	blocks, receipts := make(types.Blocks, n), make([]types.Receipts, n)
	chainreader := &fakeChainReader{config: config}
	genblock := func(i int, parent *types.Block, statedb *state.DB) (*types.Block, types.Receipts) {
		b := &BlockGen{i: i, chain: blocks, parent: parent, statedb: statedb, config: config, engine: engine}
		b.header = makeHeader(chainreader, parent, statedb, b.engine)

		//if config.DAOForkSupport && config.DAOForkBlock != nil && config.DAOForkBlock.Cmp(b.header.Number) == 0 {
		//	misc.ApplyDAOHardFork(statedb)
		//}
		// Execute any user modifications to the block
		if gen != nil {
			gen(i, b)
		}
		if b.engine != nil {
			// Finalize and seal the block
			block, err := b.engine.Finalize(chainreader, b.header, statedb, b.txs, b.receipts, nil, nil)
			if err != nil {
				panic(err)
			}

			// Write state changes to db
<<<<<<< HEAD
			root, err := statedb.Commit(config.IsS3(b.header.Epoch))
=======
			root, err := statedb.Commit(config.IsEIP158(b.header.Number()))
>>>>>>> d2b3e8c3
			if err != nil {
				panic(fmt.Sprintf("state write error: %v", err))
			}
			if err := statedb.Database().TrieDB().Commit(root, false); err != nil {
				panic(fmt.Sprintf("trie write error: %v", err))
			}
			return block, b.receipts
		}
		return nil, nil
	}
	for i := 0; i < n; i++ {
		statedb, err := state.New(parent.Root(), state.NewDatabase(db))
		if err != nil {
			panic(err)
		}
		block, receipt := genblock(i, parent, statedb)
		blocks[i] = block
		receipts[i] = receipt
		parent = block
	}
	return blocks, receipts
}

func makeHeader(chain consensus_engine.ChainReader, parent *types.Block, state *state.DB, engine consensus_engine.Engine) *block.Header {
	var time *big.Int
	if parent.Time() == nil {
		time = big.NewInt(10)
	} else {
		time = new(big.Int).Add(parent.Time(), big.NewInt(10)) // block time is fixed at 10 seconds
	}

<<<<<<< HEAD
	return &block.Header{
		Root:       state.IntermediateRoot(chain.Config().IsS3(parent.Epoch())),
		ParentHash: parent.Hash(),
		Coinbase:   parent.Coinbase(),
		//Difficulty: engine.CalcDifficulty(chain, time.Uint64(), &types.Header{
		//	Number:     parent.Number(),
		//	Time:       new(big.Int).Sub(time, big.NewInt(10)),
		//	Difficulty: parent.Difficulty(),
		//	UncleHash:  parent.UncleHash(),
		//}),
		GasLimit: CalcGasLimit(parent, parent.GasLimit(), parent.GasLimit()),
		Number:   new(big.Int).Add(parent.Number(), common.Big1),
		Time:     time,
	}
=======
	return block.NewHeaderWith().
		Root(state.IntermediateRoot(chain.Config().IsEIP158(parent.Number()))).
		ParentHash(parent.Hash()).
		Coinbase(parent.Coinbase()).
		GasLimit(CalcGasLimit(parent, parent.GasLimit(), parent.GasLimit())).
		Number(new(big.Int).Add(parent.Number(), common.Big1)).
		Time(time).
		Header()
>>>>>>> d2b3e8c3
}

// makeHeaderChain creates a deterministic chain of headers rooted at parent.
func makeHeaderChain(parent *block.Header, n int, engine consensus_engine.Engine, db ethdb.Database, seed int) []*block.Header {
	blocks := makeBlockChain(types.NewBlockWithHeader(parent), n, engine, db, seed)
	headers := make([]*block.Header, len(blocks))
	for i, block := range blocks {
		headers[i] = block.Header()
	}
	return headers
}

// makeBlockChain creates a deterministic chain of blocks rooted at parent.
func makeBlockChain(parent *types.Block, n int, engine consensus_engine.Engine, db ethdb.Database, seed int) []*types.Block {
	blocks, _ := GenerateChain(params.TestChainConfig, parent, engine, db, n, func(i int, b *BlockGen) {
		b.SetCoinbase(common.Address{0: byte(seed), 19: byte(i)})
	})
	return blocks
}

type fakeChainReader struct {
	config  *params.ChainConfig
	genesis *types.Block
}

// Config returns the chain configuration.
func (cr *fakeChainReader) Config() *params.ChainConfig {
	return cr.config
}

func (cr *fakeChainReader) CurrentHeader() *block.Header                            { return nil }
func (cr *fakeChainReader) GetHeaderByNumber(number uint64) *block.Header           { return nil }
func (cr *fakeChainReader) GetHeaderByHash(hash common.Hash) *block.Header          { return nil }
func (cr *fakeChainReader) GetHeader(hash common.Hash, number uint64) *block.Header { return nil }
func (cr *fakeChainReader) GetBlock(hash common.Hash, number uint64) *types.Block   { return nil }
func (cr *fakeChainReader) ReadShardState(epoch *big.Int) (shard.State, error)      { return nil, nil }<|MERGE_RESOLUTION|>--- conflicted
+++ resolved
@@ -188,11 +188,7 @@
 			}
 
 			// Write state changes to db
-<<<<<<< HEAD
-			root, err := statedb.Commit(config.IsS3(b.header.Epoch))
-=======
-			root, err := statedb.Commit(config.IsEIP158(b.header.Number()))
->>>>>>> d2b3e8c3
+			root, err := statedb.Commit(config.IsS3(b.header.Epoch()))
 			if err != nil {
 				panic(fmt.Sprintf("state write error: %v", err))
 			}
@@ -224,31 +220,15 @@
 		time = new(big.Int).Add(parent.Time(), big.NewInt(10)) // block time is fixed at 10 seconds
 	}
 
-<<<<<<< HEAD
-	return &block.Header{
-		Root:       state.IntermediateRoot(chain.Config().IsS3(parent.Epoch())),
-		ParentHash: parent.Hash(),
-		Coinbase:   parent.Coinbase(),
-		//Difficulty: engine.CalcDifficulty(chain, time.Uint64(), &types.Header{
-		//	Number:     parent.Number(),
-		//	Time:       new(big.Int).Sub(time, big.NewInt(10)),
-		//	Difficulty: parent.Difficulty(),
-		//	UncleHash:  parent.UncleHash(),
-		//}),
-		GasLimit: CalcGasLimit(parent, parent.GasLimit(), parent.GasLimit()),
-		Number:   new(big.Int).Add(parent.Number(), common.Big1),
-		Time:     time,
-	}
-=======
 	return block.NewHeaderWith().
-		Root(state.IntermediateRoot(chain.Config().IsEIP158(parent.Number()))).
+		Root(state.IntermediateRoot(chain.Config().IsS3(parent.Epoch()))).
 		ParentHash(parent.Hash()).
 		Coinbase(parent.Coinbase()).
 		GasLimit(CalcGasLimit(parent, parent.GasLimit(), parent.GasLimit())).
 		Number(new(big.Int).Add(parent.Number(), common.Big1)).
+		Epoch(parent.Epoch()).
 		Time(time).
 		Header()
->>>>>>> d2b3e8c3
 }
 
 // makeHeaderChain creates a deterministic chain of headers rooted at parent.
