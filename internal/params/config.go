--- conflicted
+++ resolved
@@ -73,14 +73,9 @@
 		LeaderRotationExternalBeaconLeaders:    EpochTBD,
 		FeeCollectEpoch:                        big.NewInt(1535), // 2023-07-20 05:51:07+00:00
 		ValidatorCodeFixEpoch:                  big.NewInt(1535), // 2023-07-20 05:51:07+00:00
-<<<<<<< HEAD
-		HIP30Epoch:                             EpochTBD,
+		HIP30Epoch:                             big.NewInt(1673), // 2023-11-02 17:30:00+00:00
 		NoNilDelegationsEpoch:        			EpochTBD,
-		BlockGas30MEpoch:                       EpochTBD,
-=======
-		HIP30Epoch:                             big.NewInt(1673), // 2023-11-02 17:30:00+00:00
 		BlockGas30MEpoch:                       big.NewInt(1673), // 2023-11-02 17:30:00+00:00
->>>>>>> b143085c
 	}
 
 	// TestnetChainConfig contains the chain parameters to run a node on the harmony test network.
@@ -122,14 +117,10 @@
 		LeaderRotationExternalBeaconLeaders:    EpochTBD,
 		FeeCollectEpoch:                        big.NewInt(1296), // 2023-04-28 07:14:20+00:00
 		ValidatorCodeFixEpoch:                  big.NewInt(1296), // 2023-04-28 07:14:20+00:00
-<<<<<<< HEAD
-		HIP30Epoch:                             EpochTBD,
+		HIP30Epoch:                             big.NewInt(2176), // 2023-10-12 10:00:00+00:00
 		NoNilDelegationsEpoch:         			EpochTBD,
-		BlockGas30MEpoch:                       EpochTBD,
-=======
-		HIP30Epoch:                             big.NewInt(2176), // 2023-10-12 10:00:00+00:00
 		BlockGas30MEpoch:                       big.NewInt(2176), // 2023-10-12 10:00:00+00:00
->>>>>>> b143085c
+
 	}
 	// PangaeaChainConfig contains the chain parameters for the Pangaea network.
 	// All features except for CrossLink are enabled at launch.
