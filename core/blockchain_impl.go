--- conflicted
+++ resolved
@@ -137,11 +137,7 @@
 	Preimages         bool          // Whether to store preimage of trie key to the disk
 	SnapshotLimit     int           // Memory allowance (MB) to use for caching snapshot entries in memory
 	SnapshotNoBuild   bool          // Whether the background generation is allowed
-<<<<<<< HEAD
-	SnapshotWait      bool          // Wait for snapshot construction on startup. TODO(karalabe): This is a dirty hack for testing, nuke it}
-=======
 	SnapshotWait      bool          // Wait for snapshot construction on startup. TODO(karalabe): This is a dirty hack for testing, nuke it
->>>>>>> e4088f9e
 }
 
 // defaultCacheConfig are the default caching values if none are specified by the
