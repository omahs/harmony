package types

import (
	"errors"
	"io"
	"math/big"
	"reflect"
	"sync/atomic"

	"github.com/ethereum/go-ethereum/common"
	"github.com/ethereum/go-ethereum/rlp"
	"github.com/harmony-one/harmony/crypto/hash"
)

var (
	errStakingTransactionTypeCastErr = errors.New("Cannot type cast to matching staking type")
)

type txdata struct {
	Directive
	StakeMsg     interface{}
	AccountNonce uint64   `json:"nonce"      gencodec:"required"`
	Price        *big.Int `json:"gasPrice"   gencodec:"required"`
	GasLimit     uint64   `json:"gas"        gencodec:"required"`
	// Signature values
	V *big.Int `json:"v" gencodec:"required"`
	R *big.Int `json:"r" gencodec:"required"`
	S *big.Int `json:"s" gencodec:"required"`
	// This is only used when marshaling to JSON.
	Hash *common.Hash `json:"hash" rlp:"-"`
}

func (d *txdata) CopyFrom(d2 *txdata) {
	d.Directive = d2.Directive
	d.AccountNonce = d2.AccountNonce
	d.Price = new(big.Int).Set(d2.Price)
	d.GasLimit = d2.GasLimit
	d.StakeMsg = reflect.New(reflect.ValueOf(d2.StakeMsg).Elem().Type()).Interface()
	d.V = new(big.Int).Set(d2.V)
	d.R = new(big.Int).Set(d2.R)
	d.S = new(big.Int).Set(d2.S)
	d.Hash = copyHash(d2.Hash)
}

func copyHash(hash *common.Hash) *common.Hash {
	if hash == nil {
		return nil
	}
	copy := *hash
	return &copy
}

// StakingTransaction is a record captuing all staking operations
type StakingTransaction struct {
	data txdata
	// caches
	hash atomic.Value
	size atomic.Value
	from atomic.Value
}

// StakeMsgFulfiller is signature of callback intended to produce the StakeMsg
type StakeMsgFulfiller func() (Directive, interface{})

// NewStakingTransaction produces a new staking transaction record
func NewStakingTransaction(
	nonce, gasLimit uint64, gasPrice *big.Int, f StakeMsgFulfiller,
) (*StakingTransaction, error) {
	directive, payload := f()
	// TODO(Double check that this is legitmate directive, use type switch)
	newStake := &StakingTransaction{data: txdata{
		directive,
		payload,
		nonce,
		big.NewInt(0).Set(gasPrice),
		gasLimit,
		big.NewInt(0),
		big.NewInt(0),
		big.NewInt(0),
		nil,
	}}
	return newStake, nil
}

var (
	// ErrInvalidSig is a bad signature
	ErrInvalidSig = errors.New("invalid transaction v, r, s values")
)

// StakingTransactions is a stake slice type for basic sorting.
type StakingTransactions []*StakingTransaction

// Hash hashes the RLP encoding of tx.
// It uniquely identifies the transaction.
func (tx *StakingTransaction) Hash() common.Hash {
	if hash := tx.hash.Load(); hash != nil {
		return hash.(common.Hash)
	}
	v := hash.FromRLP(tx)
	tx.hash.Store(v)
	return v
}

// Copy returns a copy of the transaction.
func (tx *StakingTransaction) Copy() *StakingTransaction {
	var tx2 StakingTransaction
	tx2.data.CopyFrom(&tx.data)
	return &tx2
}

// WithSignature returns a new transaction with the given signature.
func (tx *StakingTransaction) WithSignature(signer Signer, sig []byte) (*StakingTransaction, error) {
	r, s, v, err := signer.SignatureValues(tx, sig)
	if err != nil {
		return nil, err
	}
	cpy := &StakingTransaction{data: tx.data}
	cpy.data.R, cpy.data.S, cpy.data.V = r, s, v
	return cpy, nil
}

// Gas returns gas of StakingTransaction.
func (tx *StakingTransaction) Gas() uint64 {
	return tx.data.GasLimit
}

// Price returns price of StakingTransaction.
func (tx *StakingTransaction) Price() *big.Int {
	return tx.data.Price
}

// ChainID is what chain this staking transaction for
func (tx *StakingTransaction) ChainID() *big.Int {
	return deriveChainID(tx.data.V)
}

// EncodeRLP implements rlp.Encoder
func (tx *StakingTransaction) EncodeRLP(w io.Writer) error {
	return rlp.Encode(w, &tx.data)
}

// DecodeRLP implements rlp.Decoder
func (tx *StakingTransaction) DecodeRLP(s *rlp.Stream) error {
	_, size, _ := s.Kind()
	err := s.Decode(&tx.data)
	if err != nil {
		return err
	}
	if err == nil {
		tx.size.Store(common.StorageSize(rlp.ListSize(size)))
	}
	return err
}

// Nonce returns nonce of staking tx
func (tx *StakingTransaction) Nonce() uint64 {
	return tx.data.AccountNonce
}

<<<<<<< HEAD
// StakingMsgToBytes returns the bytes of staking message
func (tx *StakingTransaction) StakingMsgToBytes() (by []byte, err error) {
	stakeType := tx.StakingType()

	switch stakeType {
	case DirectiveCreateValidator:
		createValidator, ok := tx.StakingMessage().(CreateValidator)
		if !ok {
			return nil, errStakingTransactionTypeCastErr
		}
		by, err = rlp.EncodeToBytes(createValidator)
	case DirectiveEditValidator:
		editValidator, ok := tx.StakingMessage().(EditValidator)
		if !ok {
			return nil, errStakingTransactionTypeCastErr
		}
		by, err = rlp.EncodeToBytes(editValidator)
	case DirectiveDelegate:
		delegate, ok := tx.StakingMessage().(Delegate)
		if !ok {
			return nil, errStakingTransactionTypeCastErr
		}
		by, err = rlp.EncodeToBytes(delegate)
	case DirectiveUndelegate:
		undelegate, ok := tx.StakingMessage().(Undelegate)
		if !ok {
			return nil, errStakingTransactionTypeCastErr
		}
		by, err = rlp.EncodeToBytes(undelegate)
	case DirectiveCollectRewards:
		collectRewards, ok := tx.StakingMessage().(CollectRewards)
		if !ok {
			return nil, errStakingTransactionTypeCastErr
		}
		by, err = rlp.EncodeToBytes(collectRewards)
=======
// RLPEncodeStakeMsg ..
func (tx *StakingTransaction) RLPEncodeStakeMsg() (by []byte, err error) {
	return rlp.EncodeToBytes(tx.data.StakeMsg)
}

// RLPDecodeStakeMsg ..
func RLPDecodeStakeMsg(payload []byte, d Directive) (interface{}, error) {
	var oops error
	var ds interface{}

	switch _, ok := directiveNames[d]; ok {
	case false:
		return nil, ErrInvalidStakingKind
>>>>>>> 89804215
	default:
		switch d {
		case DirectiveCreateValidator:
			ds = &CreateValidator{}
		case DirectiveEditValidator:
			ds = &EditValidator{}
		case DirectiveDelegate:
			ds = &Delegate{}
		case DirectiveUndelegate:
			ds = &Undelegate{}
		case DirectiveCollectRewards:
			ds = &CollectRewards{}
		default:
			return nil, nil
		}
	}

	oops = rlp.DecodeBytes(payload, ds)

	if oops != nil {
		return nil, oops
	}

	return ds, nil
}

// StakingType returns the type of staking transaction
func (tx *StakingTransaction) StakingType() Directive {
	return tx.data.Directive
}

// StakingMessage returns the stake message of staking transaction
func (tx *StakingTransaction) StakingMessage() interface{} {
	return tx.data.StakeMsg
}

// SenderAddress returns the address of staking transaction sender
func (tx *StakingTransaction) SenderAddress() (common.Address, error) {
	addr, err := Sender(NewEIP155Signer(tx.ChainID()), tx)
	if err != nil {
		return common.Address{}, err
	}
	return addr, nil
}<|MERGE_RESOLUTION|>--- conflicted
+++ resolved
@@ -157,43 +157,6 @@
 	return tx.data.AccountNonce
 }
 
-<<<<<<< HEAD
-// StakingMsgToBytes returns the bytes of staking message
-func (tx *StakingTransaction) StakingMsgToBytes() (by []byte, err error) {
-	stakeType := tx.StakingType()
-
-	switch stakeType {
-	case DirectiveCreateValidator:
-		createValidator, ok := tx.StakingMessage().(CreateValidator)
-		if !ok {
-			return nil, errStakingTransactionTypeCastErr
-		}
-		by, err = rlp.EncodeToBytes(createValidator)
-	case DirectiveEditValidator:
-		editValidator, ok := tx.StakingMessage().(EditValidator)
-		if !ok {
-			return nil, errStakingTransactionTypeCastErr
-		}
-		by, err = rlp.EncodeToBytes(editValidator)
-	case DirectiveDelegate:
-		delegate, ok := tx.StakingMessage().(Delegate)
-		if !ok {
-			return nil, errStakingTransactionTypeCastErr
-		}
-		by, err = rlp.EncodeToBytes(delegate)
-	case DirectiveUndelegate:
-		undelegate, ok := tx.StakingMessage().(Undelegate)
-		if !ok {
-			return nil, errStakingTransactionTypeCastErr
-		}
-		by, err = rlp.EncodeToBytes(undelegate)
-	case DirectiveCollectRewards:
-		collectRewards, ok := tx.StakingMessage().(CollectRewards)
-		if !ok {
-			return nil, errStakingTransactionTypeCastErr
-		}
-		by, err = rlp.EncodeToBytes(collectRewards)
-=======
 // RLPEncodeStakeMsg ..
 func (tx *StakingTransaction) RLPEncodeStakeMsg() (by []byte, err error) {
 	return rlp.EncodeToBytes(tx.data.StakeMsg)
@@ -207,7 +170,6 @@
 	switch _, ok := directiveNames[d]; ok {
 	case false:
 		return nil, ErrInvalidStakingKind
->>>>>>> 89804215
 	default:
 		switch d {
 		case DirectiveCreateValidator:
