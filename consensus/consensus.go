--- conflicted
+++ resolved
@@ -2,54 +2,31 @@
 package consensus // consensus
 
 import (
-<<<<<<< HEAD
-=======
-	"bytes"
-	"crypto/sha256"
-	"encoding/hex"
 	"errors"
-	"fmt"
 	"math/big"
-	"reflect"
->>>>>>> a38f4104
 	"sync"
 	"time"
 
 	"github.com/ethereum/go-ethereum/common"
-<<<<<<< HEAD
-	"github.com/harmony-one/bls/ffi/go/bls"
-	consensus_engine "github.com/harmony-one/harmony/consensus/engine"
-=======
 	"github.com/ethereum/go-ethereum/common/hexutil"
 	"github.com/ethereum/go-ethereum/params"
-	"github.com/ethereum/go-ethereum/rlp"
-	protobuf "github.com/golang/protobuf/proto"
 	"github.com/harmony-one/bls/ffi/go/bls"
-	libp2p_peer "github.com/libp2p/go-libp2p-peer"
-	"golang.org/x/crypto/sha3"
-
-	proto_discovery "github.com/harmony-one/harmony/api/proto/discovery"
-	msg_pb "github.com/harmony-one/harmony/api/proto/message"
+
 	consensus_engine "github.com/harmony-one/harmony/consensus/engine"
 	"github.com/harmony-one/harmony/contracts/structs"
 	"github.com/harmony-one/harmony/core/state"
->>>>>>> a38f4104
 	"github.com/harmony-one/harmony/core/types"
 	bls_cosi "github.com/harmony-one/harmony/crypto/bls"
 	"github.com/harmony-one/harmony/internal/ctxerror"
 	"github.com/harmony-one/harmony/internal/utils"
 	"github.com/harmony-one/harmony/internal/utils/contract"
 	"github.com/harmony-one/harmony/p2p"
-<<<<<<< HEAD
-=======
-	"github.com/harmony-one/harmony/p2p/host"
 )
 
 // Block reward per block signature.
 // TODO ek – per sig per stake
 var (
 	BlockReward = big.NewInt(params.Ether / 10)
->>>>>>> a38f4104
 )
 
 // Consensus is the main struct with all states and data related to consensus process.
@@ -321,98 +298,9 @@
 	return []byte{}
 }
 
-<<<<<<< HEAD
 // handleMessageUpdate will update the consensus state according to received message
 // TODO: cm
 func (consensus *Consensus) handleMessageUpdate(msg []byte) {
-}
-
-// tryPublishBlock periodically check if block is finalized and then publish it
-// TODO: cm
-func (consensus *Consensus) tryPublishBlock() {
-=======
-// NewFaker returns a faker consensus.
-func NewFaker() *Consensus {
-	return &Consensus{}
-}
-
-// VerifyHeader checks whether a header conforms to the consensus rules of the bft engine.
-func (consensus *Consensus) VerifyHeader(chain consensus_engine.ChainReader, header *types.Header, seal bool) error {
-	parentHeader := chain.GetHeader(header.ParentHash, header.Number.Uint64()-1)
-	if parentHeader == nil {
-		return consensus_engine.ErrUnknownAncestor
-	}
-	if seal {
-		if err := consensus.VerifySeal(chain, header); err != nil {
-			return err
-		}
-	}
-	return nil
-}
-
-// VerifyHeaders is similar to VerifyHeader, but verifies a batch of headers
-// concurrently. The method returns a quit channel to abort the operations and
-// a results channel to retrieve the async verifications.
-func (consensus *Consensus) VerifyHeaders(chain consensus_engine.ChainReader, headers []*types.Header, seals []bool) (chan<- struct{}, <-chan error) {
-	abort, results := make(chan struct{}), make(chan error, len(headers))
-	for i := 0; i < len(headers); i++ {
-		results <- nil
-	}
-	return abort, results
-}
-
-// VerifySeal implements consensus.Engine, checking whether the given block satisfies
-// the PoW difficulty requirements.
-func (consensus *Consensus) VerifySeal(chain consensus_engine.ChainReader, header *types.Header) error {
-	return nil
-}
-
-// Finalize implements consensus.Engine, accumulating the block and uncle rewards,
-// setting the final state and assembling the block.
-func (consensus *Consensus) Finalize(chain consensus_engine.ChainReader, header *types.Header, state *state.DB, txs []*types.Transaction, receipts []*types.Receipt) (*types.Block, error) {
-	// Accumulate any block and uncle rewards and commit the final state root
-	// Header seems complete, assemble into a block and return
-	err := consensus.accumulateRewards(chain.Config(), state, header)
-	if err != nil {
-		ctxerror.Log15(utils.GetLogInstance().Error, err)
-	}
-	header.Root = state.IntermediateRoot(false)
-	return types.NewBlock(header, txs, receipts), nil
-}
-
-// SealHash returns the hash of a block prior to it being sealed.
-func (consensus *Consensus) SealHash(header *types.Header) (hash common.Hash) {
-	hasher := sha3.NewLegacyKeccak256()
-
-	rlp.Encode(hasher, []interface{}{
-		header.ParentHash,
-		header.Coinbase,
-		header.Root,
-		header.TxHash,
-		header.ReceiptHash,
-		header.Bloom,
-		header.Difficulty,
-		header.Number,
-		header.GasLimit,
-		header.GasUsed,
-		header.Time,
-		header.Extra,
-	})
-	hasher.Sum(hash[:0])
-	return hash
-}
-
-// Seal is to seal final block.
-func (consensus *Consensus) Seal(chain consensus_engine.ChainReader, block *types.Block, results chan<- *types.Block, stop <-chan struct{}) error {
-	// TODO: implement final block sealing
-	return nil
-}
-
-// Prepare is to prepare ...
-// TODO(RJ): fix it.
-func (consensus *Consensus) Prepare(chain consensus_engine.ChainReader, header *types.Header) error {
-	// TODO: implement prepare method
-	return nil
 }
 
 // AccumulateRewards credits the coinbase of the given block with the mining
@@ -475,68 +363,9 @@
 	return nil
 }
 
-// GetSelfAddress returns the address in hex
-func (consensus *Consensus) GetSelfAddress() common.Address {
-	return consensus.SelfAddress
-}
-
-// Populates the common basic fields for all consensus message.
-func (consensus *Consensus) populateMessageFields(request *msg_pb.ConsensusRequest) {
-	// TODO(minhdoan): Maybe look into refactor this.
-	// 4 byte consensus id
-	request.ConsensusId = consensus.consensusID
-
-	// 32 byte block hash
-	request.BlockHash = consensus.blockHash[:]
-
-	// sender address
-	request.SenderPubkey = consensus.PubKey.Serialize()
-
-	utils.GetLogInstance().Debug("[populateMessageFields]", "myConsensusID", consensus.consensusID, "SenderAddress", consensus.SelfAddress)
-}
-
-// Signs the consensus message and returns the marshaled message.
-func (consensus *Consensus) signAndMarshalConsensusMessage(message *msg_pb.Message) ([]byte, error) {
-	err := consensus.signConsensusMessage(message)
-	if err != nil {
-		return []byte{}, err
-	}
-
-	marshaledMessage, err := protobuf.Marshal(message)
-	if err != nil {
-		return []byte{}, err
-	}
-	return marshaledMessage, nil
-}
-
-// SetLeaderPubKey deserialize the public key of consensus leader
-func (consensus *Consensus) SetLeaderPubKey(k []byte) error {
-	consensus.leader.ConsensusPubKey = &bls.PublicKey{}
-	return consensus.leader.ConsensusPubKey.Deserialize(k)
-}
-
-// GetLeaderPubKey returns the public key of consensus leader
-func (consensus *Consensus) GetLeaderPubKey() *bls.PublicKey {
-	return consensus.leader.ConsensusPubKey
-}
-
-// GetNodeIDs returns Node IDs of all nodes in the same shard
-func (consensus *Consensus) GetNodeIDs() []libp2p_peer.ID {
-	nodes := make([]libp2p_peer.ID, 0)
-	nodes = append(nodes, consensus.host.GetID())
-	consensus.validators.Range(func(k, v interface{}) bool {
-		if peer, ok := v.(p2p.Peer); ok {
-			nodes = append(nodes, peer.PeerID)
-			return true
-		}
-		return false
-	})
-	return nodes
-}
-
-// GetConsensusID returns the consensus ID
-func (consensus *Consensus) GetConsensusID() uint32 {
-	return consensus.consensusID
+// tryPublishBlock periodically check if block is finalized and then publish it
+// TODO: cm
+func (consensus *Consensus) tryPublishBlock() {
 }
 
 // GenesisStakeInfoFinder is a stake info finder implementation using only
@@ -615,5 +444,4 @@
 		f.byAccount[address] = append(f.byAccount[address], stakeInfo)
 	}
 	return f, nil
->>>>>>> a38f4104
 }