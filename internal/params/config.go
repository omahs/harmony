--- conflicted
+++ resolved
@@ -382,11 +382,8 @@
 		big.NewInt(0),        // FeeCollectEpoch
 		big.NewInt(0),        // ValidatorCodeFixEpoch
 		big.NewInt(0),        // HIP30Epoch
-<<<<<<< HEAD
 		big.NewInt(0),        // NoNilDelegationsEpoch
-=======
 		big.NewInt(0),        // BlockGas30M
->>>>>>> 74ede04a
 	}
 
 	// TestRules ...
