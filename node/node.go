--- conflicted
+++ resolved
@@ -265,16 +265,9 @@
 	newBlockNum := node.Blockchain().CurrentBlock().NumberU64() + 1
 
 	// remove old (> txsThrottleConfigRecentTxDuration) blockNum keys from recentTxsStats and initiailize for the new block
-<<<<<<< HEAD
-	for blockNum := range node.recentTxsStats {
-		blockNumHourAgo := uint64(txsThrottleConfig.RecentTxDuration / node.BlockPeriod)
-
-		if blockNumHourAgo < newBlockNum-blockNum {
-=======
 	recentTxsBlockNumGap := uint64(txsThrottleConfig.RecentTxDuration / node.BlockPeriod)
 	for blockNum := range node.recentTxsStats {
 		if recentTxsBlockNumGap < newBlockNum-blockNum {
->>>>>>> 5df2131b
 			delete(node.recentTxsStats, blockNum)
 		}
 	}
