--- conflicted
+++ resolved
@@ -3,17 +3,12 @@
 import (
 	"bytes"
 	"encoding/gob"
-<<<<<<< HEAD
-=======
-	"log"
->>>>>>> 17fe3fd3
 	"net"
 	"os"
 	"strconv"
 	"time"
 
 	"github.com/simple-rules/harmony-benchmark/blockchain"
-	"github.com/simple-rules/harmony-benchmark/log"
 	"github.com/simple-rules/harmony-benchmark/p2p"
 	"github.com/simple-rules/harmony-benchmark/proto"
 	"github.com/simple-rules/harmony-benchmark/proto/client"
@@ -86,7 +81,7 @@
 					node.Client.UpdateBlocks(*blocks)
 				}
 			}
-		case proto_node.SYNC:
+		case proto_node.BLOCKCHAIN_SYNC:
 			node.transactionMessageHandler(msgPayload)
 		case proto_node.CLIENT:
 			clientMsgType := proto_node.ClientMessageType(msgPayload[0])
@@ -161,7 +156,6 @@
 func (node *Node) transactionMessageHandler(msgPayload []byte) {
 	txMessageType := proto_node.TransactionMessageType(msgPayload[0])
 
-	log.Println(txMessageType)
 	switch txMessageType {
 	case proto_node.SEND:
 		txDecoder := gob.NewDecoder(bytes.NewReader(msgPayload[1:])) // skip the SEND messge type
