package worker

import (
<<<<<<< HEAD
	"fmt"
=======
	"math/big"
	"time"

>>>>>>> ab2f39f5
	"github.com/ethereum/go-ethereum/common"
	"github.com/ethereum/go-ethereum/params"
	"github.com/harmony-one/harmony/consensus"
	"github.com/harmony-one/harmony/core"
	"github.com/harmony-one/harmony/core/state"
	"github.com/harmony-one/harmony/core/types"
	"github.com/harmony-one/harmony/core/vm"
)

// environment is the worker's current environment and holds all of the current state information.
type environment struct {
	state   *state.StateDB // apply state changes here
	gasPool *core.GasPool  // available gas used to pack transactions

	header   *types.Header
	txs      []*types.Transaction
	receipts []*types.Receipt
}

// worker is the main object which takes care of submitting new work to consensus engine
// and gathering the sealing result.
type Worker struct {
	config  *params.ChainConfig
	chain   *core.BlockChain
	current *environment // An environment for current running cycle.

	engine consensus.Engine

	gasFloor uint64
	gasCeil  uint64
}

func (w *Worker) commitTransaction(tx *types.Transaction, coinbase common.Address) ([]*types.Log, error) {
	snap := w.current.state.Snapshot()

	receipt, _, err := core.ApplyTransaction(w.config, w.chain, &coinbase, w.current.gasPool, w.current.state, w.current.header, tx, &w.current.header.GasUsed, vm.Config{})
	if err != nil {
		w.current.state.RevertToSnapshot(snap)
		return nil, err
	}
	w.current.txs = append(w.current.txs, tx)
	w.current.receipts = append(w.current.receipts, receipt)

	return receipt.Logs, nil
}

func (w *Worker) CommitTransactions(txs []*types.Transaction, coinbase common.Address) bool {
	snap := w.current.state.Snapshot()

	if w.current.gasPool == nil {
		w.current.gasPool = new(core.GasPool).AddGas(w.current.header.GasLimit)
	}
	for _, tx := range txs {
		_, err := w.commitTransaction(tx, coinbase)
		if err != nil {
			fmt.Println(err)
			w.current.state.RevertToSnapshot(snap)
			return false

		}
	}
	return true
}

func (w *Worker) UpdateCurrent() error {
	parent := w.chain.CurrentBlock()
	num := parent.Number()
	timestamp := time.Now().Unix()
	header := &types.Header{
		ParentHash: parent.Hash(),
		Number:     num.Add(num, common.Big1),
		GasLimit:   core.CalcGasLimit(parent, w.gasFloor, w.gasCeil),
		Time:       big.NewInt(timestamp),
	}
	return w.makeCurrent(parent, header)
}

// makeCurrent creates a new environment for the current cycle.
func (w *Worker) makeCurrent(parent *types.Block, header *types.Header) error {
	state, err := w.chain.StateAt(parent.Root())
	if err != nil {
		return err
	}
	env := &environment{
		state:  state,
		header: header,
	}

	w.current = env
	return nil
}

func (w *Worker) GetCurrentState() *state.StateDB {
	return w.current.state
}

func (w *Worker) Commit() *types.Block {
	s := w.current.state.Copy()
	block, err := w.engine.Finalize(w.chain, w.current.header, s, w.current.txs, w.current.receipts)
	if err != nil {
		return nil
	}
	return block
}

func New(config *params.ChainConfig, chain *core.BlockChain, engine consensus.Engine) *Worker {
	worker := &Worker{
		config: config,
		chain:  chain,
		engine: engine,
	}
	worker.gasFloor = 0
	worker.gasCeil = 10000000

	parent := worker.chain.CurrentBlock()
	num := parent.Number()
	timestamp := time.Now().Unix()
	header := &types.Header{
		ParentHash: parent.Hash(),
		Number:     num.Add(num, common.Big1),
		GasLimit:   core.CalcGasLimit(parent, worker.gasFloor, worker.gasCeil),
		Time:       big.NewInt(timestamp),
	}
	worker.makeCurrent(parent, header)

	return worker
}<|MERGE_RESOLUTION|>--- conflicted
+++ resolved
@@ -1,13 +1,8 @@
 package worker
 
 import (
-<<<<<<< HEAD
-	"fmt"
-=======
 	"math/big"
 	"time"
-
->>>>>>> ab2f39f5
 	"github.com/ethereum/go-ethereum/common"
 	"github.com/ethereum/go-ethereum/params"
 	"github.com/harmony-one/harmony/consensus"
@@ -63,7 +58,6 @@
 	for _, tx := range txs {
 		_, err := w.commitTransaction(tx, coinbase)
 		if err != nil {
-			fmt.Println(err)
 			w.current.state.RevertToSnapshot(snap)
 			return false
 
